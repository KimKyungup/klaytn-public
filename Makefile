# This Makefile is meant to be used by people that do not usually work
# with Go source code. If you know what GOPATH is then you probably
# don't need to bother with make.

GOBIN = $(shell pwd)/build/bin
GO ?= latest
<<<<<<< HEAD
BUILD_PARAM?=install
=======
BUILD_PARAM?=install 
>>>>>>> 4efaf8a8

OBJECTS=kcn kpn ken kscn kspn ksen kbn kgen homi
RPM_OBJECTS=$(foreach wrd,$(OBJECTS),rpm-$(wrd))
RPM_BAOBAB_OBJECTS=$(foreach wrd,$(OBJECTS),rpm-baobab-$(wrd))
TAR_LINUX_386_OBJECTS=$(foreach wrd,$(OBJECTS),tar-linux-386-$(wrd))
TAR_LINUX_amd64_OBJECTS=$(foreach wrd,$(OBJECTS),tar-linux-amd64-$(wrd))
TAR_DARWIN_amd64_OBJECTS=$(foreach wrd,$(OBJECTS),tar-darwin-amd64-$(wrd))
TAR_BAOBAB_LINUX_386_OBJECTS=$(foreach wrd,$(OBJECTS),tar-baobab-linux-386-$(wrd))
TAR_BAOBAB_LINUX_amd64_OBJECTS=$(foreach wrd,$(OBJECTS),tar-baobab-linux-amd64-$(wrd))
TAR_BAOBAB_DARWIN_amd64_OBJECTS=$(foreach wrd,$(OBJECTS),tar-baobab-darwin-amd64-$(wrd))

.PHONY: all test clean ${OBJECTS} ${RPM_OBJECTS} ${TAR_LINUX_386_OBJECTS} ${TAR_DARWIN_amd64_OBJECTS} ${TAR_LINUX_amd64_OBJECTS}

all: ${OBJECTS}
rpm-all: ${RPM_OBJECTS}
rpm-baobab-all: ${RPM_BAOBAB_OBJECTS}
tar-linux-386-all: ${TAR_LINUX_386_OBJECTS}
tar-linux-amd64-all: ${TAR_LINUX_amd64_OBJECTS}
tar-darwin-amd64-all: ${TAR_DARWIN_amd64_OBJECTS}
tar-baobab-linux-386-all: ${TAR_BAOBAB_LINUX_386_OBJECTS}
tar-baobab-linux-amd64-all: ${TAR_BAOBAB_LINUX_amd64_OBJECTS}
tar-baobab-darwin-amd64-all: ${TAR_BAOBAB_DARWIN_amd64_OBJECTS}

${OBJECTS}:
	build/env.sh go run build/ci.go ${BUILD_PARAM} ./cmd/$@

${RPM_OBJECTS}:
	./build/package-rpm.sh ${@:rpm-%=%}

${RPM_BAOBAB_OBJECTS}:
	./build/package-rpm.sh -b ${@:rpm-baobab-%=%}

${TAR_LINUX_386_OBJECTS}:
	$(eval BIN := ${@:tar-linux-386-%=%})
	./build/cross-compile.sh linux-386 ${BIN}
	./build/package-tar.sh linux-386 ${BIN}

${TAR_LINUX_amd64_OBJECTS}:
	$(eval BIN := ${@:tar-linux-amd64-%=%})
	./build/cross-compile.sh linux-amd64 ${BIN}
	./build/package-tar.sh linux-amd64 ${BIN}

${TAR_DARWIN_amd64_OBJECTS}:
	$(eval BIN := ${@:tar-darwin-amd64-%=%})
	./build/cross-compile.sh darwin-amd64 ${BIN}
	./build/package-tar.sh darwin-amd64 ${BIN}

${TAR_BAOBAB_LINUX_386_OBJECTS}:
	$(eval BIN := ${@:tar-baobab-linux-386-%=%})
	./build/cross-compile.sh linux-386 ${BIN}
	./build/package-tar.sh -b linux-386 ${BIN}

${TAR_BAOBAB_LINUX_amd64_OBJECTS}:
	$(eval BIN := ${@:tar-baobab-linux-amd64-%=%})
	./build/cross-compile.sh linux-amd64 ${BIN}
	./build/package-tar.sh -b linux-amd64 ${BIN}

${TAR_BAOBAB_DARWIN_amd64_OBJECTS}:
	$(eval BIN := ${@:tar-baobab-darwin-amd64-%=%})
	./build/cross-compile.sh darwin-amd64 ${BIN}
	./build/package-tar.sh -b darwin-amd64 ${BIN}

abigen:
	build/env.sh go run build/ci.go ${BUILD_PARAM} ./cmd/abigen
	@echo "Done building."
	@echo "Run \"$(GOBIN)/abigen\" to launch abigen."

test:
	build/env.sh go run build/ci.go test

test-seq:
	build/env.sh go run build/ci.go test -p 1

test-datasync:
	build/env.sh go run build/ci.go test -p 1 ./datasync/...

test-networks:
	build/env.sh go run build/ci.go test -p 1 ./networks/...

test-tests:
	build/env.sh go run build/ci.go test -p 1 ./tests/...

test-others:
	build/env.sh go run build/ci.go test -p 1 -exclude datasync,networks,tests

cover:
	build/env.sh go run build/ci.go cover -coverprofile=coverage.out
	go tool cover -func=coverage.out -o coverage_report.txt
	go tool cover -html=coverage.out -o coverage_report.html
	@echo "Two coverage reports coverage_report.txt and coverage_report.html are generated."

fmt:
	GOFLAGS= GO111MODULE=off build/env.sh go run build/ci.go fmt

# Not supported. Use lint-try instead of lint
#lint:
#	build/env.sh env GOFLAGS= GO111MODULE=off go run build/ci.go lint

lint-try:
	GOFLAGS= GO111MODULE=off build/env.sh go run build/ci.go lint-try

clean:
	./build/clean_go_build_cache.sh
	chmod -R +w ./build/_workspace/pkg/
	rm -fr build/_workspace/pkg/ $(GOBIN)/* build/_workspace/src/

# The devtools target installs tools required for 'go generate'.
# You need to put $GOBIN (or $GOPATH/bin) in your PATH to use 'go generate'.

devtools:
	env GOFLAGS= GOBIN= go get -u golang.org/x/tools/cmd/stringer
	env GOFLAGS= GOBIN= go get -u github.com/kevinburke/go-bindata/go-bindata
	env GOFLAGS= GOBIN= go get -u github.com/fjl/gencodec
	env GOFLAGS= GOBIN= go get -u github.com/golang/protobuf/protoc-gen-go
	env GOFLAGS= GOBIN= go install ./cmd/abigen
	@type "npm" 2> /dev/null || echo 'Please install node.js and npm'
	@type "solc" 2> /dev/null || echo 'Please install solc'
	@type "protoc" 2> /dev/null || echo 'Please install protoc'
	<|MERGE_RESOLUTION|>--- conflicted
+++ resolved
@@ -4,11 +4,7 @@
 
 GOBIN = $(shell pwd)/build/bin
 GO ?= latest
-<<<<<<< HEAD
-BUILD_PARAM?=install
-=======
 BUILD_PARAM?=install 
->>>>>>> 4efaf8a8
 
 OBJECTS=kcn kpn ken kscn kspn ksen kbn kgen homi
 RPM_OBJECTS=$(foreach wrd,$(OBJECTS),rpm-$(wrd))
