// Modifications Copyright 2018 The klaytn Authors
// Copyright 2015 The go-ethereum Authors
// This file is part of the go-ethereum library.
//
// The go-ethereum library is free software: you can redistribute it and/or modify
// it under the terms of the GNU Lesser General Public License as published by
// the Free Software Foundation, either version 3 of the License, or
// (at your option) any later version.
//
// The go-ethereum library is distributed in the hope that it will be useful,
// but WITHOUT ANY WARRANTY; without even the implied warranty of
// MERCHANTABILITY or FITNESS FOR A PARTICULAR PURPOSE. See the
// GNU Lesser General Public License for more details.
//
// You should have received a copy of the GNU Lesser General Public License
// along with the go-ethereum library. If not, see <http://www.gnu.org/licenses/>.
//
// This file is derived from params/version.go (2018/06/04).
// Modified and improved for the klaytn development.

package params

import "fmt"

const (
	ReleaseNum   = 0
	VersionMajor = 1 // Major version component of the current release
<<<<<<< HEAD
	VersionMinor = 2 // Minor version component of the current release
	VersionPatch = 1 // Patch version component of the current release
=======
	VersionMinor = 3 // Minor version component of the current release
	VersionPatch = 0 // Patch version component of the current release
>>>>>>> 144494d2
)

// Version holds the textual version string.
var Version = func() string {
	v := fmt.Sprintf("v%d.%d.%d", VersionMajor, VersionMinor, VersionPatch)
	return v
}()

func VersionWithCommit(gitCommit string) string {
	vsn := Version
	if len(gitCommit) >= 10 {
		vsn += "+" + gitCommit[:10]
	}
	return vsn
}<|MERGE_RESOLUTION|>--- conflicted
+++ resolved
@@ -25,13 +25,8 @@
 const (
 	ReleaseNum   = 0
 	VersionMajor = 1 // Major version component of the current release
-<<<<<<< HEAD
-	VersionMinor = 2 // Minor version component of the current release
-	VersionPatch = 1 // Patch version component of the current release
-=======
 	VersionMinor = 3 // Minor version component of the current release
 	VersionPatch = 0 // Patch version component of the current release
->>>>>>> 144494d2
 )
 
 // Version holds the textual version string.
