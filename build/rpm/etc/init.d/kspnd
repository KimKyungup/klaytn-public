--- conflicted
+++ resolved
@@ -295,15 +295,11 @@
     fi
 fi
 
-<<<<<<< HEAD
 if [ ! -z $SC_DEFAULTGASLIMIT ]; then
     OPTIONS="$OPTIONS --scdefaultgaslimit $SC_DEFAULTGASLIMIT"
 fi
 
-if [[ ! -z $VTRECOVERY ]] && [[ $VTRECOVERY -eq 1 ]]; then
-=======
 if [[ (! -z $VTRECOVERY && $VTRECOVERY -eq 1 ) || (! -z $SC_VTRECOVERY && $SC_VTRECOVERY -eq 1) ]]; then
->>>>>>> 8a452b4d
     OPTIONS="$OPTIONS --vtrecovery"
     if [[ ! -z $SC_VTRECOVERY_INTERVAL ]]; then
         OPTIONS="$OPTIONS --vtrecoveryinterval $SC_VTRECOVERY_INTERVAL"
