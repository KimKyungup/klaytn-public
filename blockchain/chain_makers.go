// Modifications Copyright 2018 The klaytn Authors
// Copyright 2015 The go-ethereum Authors
// This file is part of the go-ethereum library.
//
// The go-ethereum library is free software: you can redistribute it and/or modify
// it under the terms of the GNU Lesser General Public License as published by
// the Free Software Foundation, either version 3 of the License, or
// (at your option) any later version.
//
// The go-ethereum library is distributed in the hope that it will be useful,
// but WITHOUT ANY WARRANTY; without even the implied warranty of
// MERCHANTABILITY or FITNESS FOR A PARTICULAR PURPOSE. See the
// GNU Lesser General Public License for more details.
//
// You should have received a copy of the GNU Lesser General Public License
// along with the go-ethereum library. If not, see <http://www.gnu.org/licenses/>.
//
// This file is derived from core/chain_makers.go (2018/06/04).
// Modified and improved for the klaytn development.

package blockchain

import (
	"fmt"
	"math/big"

	"github.com/klaytn/klaytn/blockchain/state"
	"github.com/klaytn/klaytn/blockchain/types"
	"github.com/klaytn/klaytn/blockchain/vm"
	"github.com/klaytn/klaytn/common"
	"github.com/klaytn/klaytn/consensus"
	"github.com/klaytn/klaytn/consensus/misc"
	"github.com/klaytn/klaytn/params"
	"github.com/klaytn/klaytn/storage/database"
	"github.com/klaytn/klaytn/storage/statedb"
)

// BlockGen creates blocks for testing.
// See GenerateChain for a detailed explanation.
type BlockGen struct {
	i           int
	parent      *types.Block
	chain       []*types.Block
	chainReader consensus.ChainReader
	header      *types.Header
	statedb     *state.StateDB

	txs      []*types.Transaction
	receipts []*types.Receipt

	config *params.ChainConfig
	engine consensus.Engine
}

// SetRewardbase sets the rewardbase field of the generated block.
func (b *BlockGen) SetRewardbase(addr common.Address) {
	b.header.Rewardbase = addr
}

// SetExtra sets the extra data field of the generated block.
func (b *BlockGen) SetExtra(data []byte) {
	b.header.Extra = data
}

func (b *BlockGen) SetVoteData(data []byte) {
	b.header.Vote = data
}

// AddTx adds a transaction to the generated block.
// In gxhash, arbitrary address is used as a block author's address.
//
// AddTx panics if the transaction cannot be executed. In addition to
// the protocol-imposed limitations (gas limit, etc.), there are some
// further limitations on the content of transactions that can be
// added. Notably, contract code relying on the BLOCKHASH instruction
// will panic during execution.
func (b *BlockGen) AddTx(tx *types.Transaction) {
	b.AddTxWithChain(nil, tx)
}

// AddTxWithChain adds a transaction to the generated block.
// In gxhash, arbitrary address is used as a block author's address.
//
// AddTxWithChain panics if the transaction cannot be executed. In addition to
// the protocol-imposed limitations (gas limit, etc.), there are some
// further limitations on the content of transactions that can be
// added. If contract code relies on the BLOCKHASH instruction,
// the block in chain will be returned.
func (b *BlockGen) AddTxWithChain(bc *BlockChain, tx *types.Transaction) {
	b.statedb.Prepare(tx.Hash(), common.Hash{}, len(b.txs))
	receipt, _, _, err := bc.ApplyTransaction(b.config, &params.AuthorAddressForTesting, b.statedb, b.header, tx, &b.header.GasUsed, &vm.Config{})
	if err != nil {
		panic(err)
	}
	b.txs = append(b.txs, tx)
	b.receipts = append(b.receipts, receipt)
}

// AddUncheckedTx forcefully adds a transaction to the block without any
// validation.
//
// AddUncheckedTx will cause consensus failures when used during real
// chain processing. This is best used in conjunction with raw block insertion.
func (b *BlockGen) AddUncheckedTx(tx *types.Transaction) {
	b.txs = append(b.txs, tx)
}

// Number returns the block number of the block being generated.
func (b *BlockGen) Number() *big.Int {
	return new(big.Int).Set(b.header.Number)
}

// AddUncheckedReceipt forcefully adds a receipts to the block without a
// backing transaction.
//
// AddUncheckedReceipt will cause consensus failures when used during real
// chain processing. This is best used in conjunction with raw block insertion.
func (b *BlockGen) AddUncheckedReceipt(receipt *types.Receipt) {
	b.receipts = append(b.receipts, receipt)
}

// TxNonce returns the next valid transaction nonce for the
// account at addr. It panics if the account does not exist.
func (b *BlockGen) TxNonce(addr common.Address) uint64 {
	if !b.statedb.Exist(addr) {
		panic("account does not exist")
	}
	return b.statedb.GetNonce(addr)
}

// PrevBlock returns a previously generated block by number. It panics if
// num is greater or equal to the number of the block being generated.
// For index -1, PrevBlock returns the parent block given to GenerateChain.
func (b *BlockGen) PrevBlock(index int) *types.Block {
	if index >= b.i {
		panic("block index out of range")
	}
	if index == -1 {
		return b.parent
	}
	return b.chain[index]
}

// OffsetTime modifies the time instance of a block, implicitly changing its
// associated blockscore. It's useful to test scenarios where forking is not
// tied to chain length directly.
func (b *BlockGen) OffsetTime(seconds int64) {
	b.header.Time.Add(b.header.Time, new(big.Int).SetInt64(seconds))
	if b.header.Time.Cmp(b.parent.Header().Time) <= 0 {
		panic("block time out of range")
	}
	b.header.BlockScore = b.engine.CalcBlockScore(b.chainReader, b.header.Time.Uint64(), b.parent.Header())
}

// GenerateChain creates a chain of n blocks. The first block's
// parent will be the provided parent. db is used to store
// intermediate states and should contain the parent's state trie.
//
// The generator function is called with a new block generator for
// every block. Any transactions added to the generator
// become part of the block. If gen is nil, the blocks will be empty.
//
// Blocks created by GenerateChain do not contain valid proof of work
// values. Inserting them into BlockChain requires use of FakePow or
// a similar non-validating proof of work implementation.
func GenerateChain(config *params.ChainConfig, parent *types.Block, engine consensus.Engine, db database.DBManager, n int, gen func(int, *BlockGen)) ([]*types.Block, []types.Receipts) {
	if config == nil {
		config = params.TestChainConfig
	}
	blocks, receipts := make(types.Blocks, n), make([]types.Receipts, n)
	genblock := func(i int, parent *types.Block, stateDB *state.StateDB) (*types.Block, types.Receipts) {
		// TODO(karalabe): This is needed for clique, which depends on multiple blocks.
		// It's nonetheless ugly to spin up a blockchain here. Get rid of this somehow.
		cacheConfig := &CacheConfig{
			ArchiveMode:         false,
			CacheSize:           512,
			BlockInterval:       DefaultBlockInterval,
			TriesInMemory:       DefaultTriesInMemory,
			TrieNodeCacheConfig: statedb.GetEmptyTrieNodeCacheConfig(),
			SnapshotCacheSize:   512,
		}
		blockchain, _ := NewBlockChain(db, cacheConfig, config, engine, vm.Config{})
		defer blockchain.Stop()

		b := &BlockGen{i: i, parent: parent, chain: blocks, chainReader: blockchain, statedb: stateDB, config: config, engine: engine}
		b.header = makeHeader(b.chainReader, parent, stateDB, b.engine)

		// Execute any user modifications to the block and finalize it
		if gen != nil {
			gen(i, b)
		}

		if b.engine != nil {
			block, err := b.engine.Finalize(b.chainReader, b.header, stateDB, b.txs, b.receipts)
			if err != nil {
				panic(fmt.Sprintf("block finalize error: %v", err))
			}
			// Write state changes to db
			root, err := stateDB.Commit(true)
			if err != nil {
				panic(fmt.Sprintf("state write error: %v", err))
			}
			if err := stateDB.Database().TrieDB().Commit(root, false, block.NumberU64()); err != nil {
				panic(fmt.Sprintf("trie write error: %v", err))
			}
			return block, b.receipts
		}
		return nil, nil
	}
	for i := 0; i < n; i++ {
		statedb, err := state.New(parent.Root(), state.NewDatabase(db), nil)
		if err != nil {
			panic(err)
		}
		block, receipt := genblock(i, parent, statedb)
		blocks[i] = block
		receipts[i] = receipt
		parent = block
	}
	return blocks, receipts
}

func makeHeader(chain consensus.ChainReader, parent *types.Block, state *state.StateDB, engine consensus.Engine) *types.Header {
	var time *big.Int
	if parent.Time() == nil {
		time = big.NewInt(10)
	} else {
		time = new(big.Int).Add(parent.Time(), big.NewInt(10)) // block time is fixed at 10 seconds
	}

	header := &types.Header{
		Root:       state.IntermediateRoot(true),
		ParentHash: parent.Hash(),
		BlockScore: engine.CalcBlockScore(chain, time.Uint64(), &types.Header{
			Number:     parent.Number(),
			Time:       new(big.Int).Sub(time, big.NewInt(10)),
			BlockScore: parent.BlockScore(),
		}),
		Number: new(big.Int).Add(parent.Number(), common.Big1),
		Time:   time,
	}
	if chain.Config().IsKIP71ForkEnabled(header.Number) {
<<<<<<< HEAD
		header.BaseFee = misc.CalcBaseFee(parent.Header(), chain.Config())
=======
		header.BaseFee = misc.NextBlockBaseFee(parent.Header(), chain.Config())
>>>>>>> 798bac00
	}
	return header
}

// makeHeaderChain creates a deterministic chain of headers rooted at parent.
func makeHeaderChain(parent *types.Header, n int, engine consensus.Engine, db database.DBManager, seed int) []*types.Header {
	blocks := makeBlockChain(types.NewBlockWithHeader(parent), n, engine, db, seed)
	headers := make([]*types.Header, len(blocks))
	for i, block := range blocks {
		headers[i] = block.Header()
	}
	return headers
}

// makeBlockChain creates a deterministic chain of blocks rooted at parent.
func makeBlockChain(parent *types.Block, n int, engine consensus.Engine, db database.DBManager, seed int) []*types.Block {
	blocks, _ := GenerateChain(params.TestChainConfig, parent, engine, db, n, func(i int, b *BlockGen) {
		b.SetRewardbase(common.Address{0: byte(seed), 19: byte(i)})
	})
	return blocks
}

type fakeChainReader struct {
	config  *params.ChainConfig
	genesis *types.Block
}

// Config returns the chain configuration.
func (cr *fakeChainReader) Config() *params.ChainConfig {
	return cr.config
}

func (cr *fakeChainReader) CurrentHeader() *types.Header                            { return nil }
func (cr *fakeChainReader) GetHeaderByNumber(number uint64) *types.Header           { return nil }
func (cr *fakeChainReader) GetHeaderByHash(hash common.Hash) *types.Header          { return nil }
func (cr *fakeChainReader) GetHeader(hash common.Hash, number uint64) *types.Header { return nil }
func (cr *fakeChainReader) GetBlock(hash common.Hash, number uint64) *types.Block   { return nil }<|MERGE_RESOLUTION|>--- conflicted
+++ resolved
@@ -240,11 +240,7 @@
 		Time:   time,
 	}
 	if chain.Config().IsKIP71ForkEnabled(header.Number) {
-<<<<<<< HEAD
-		header.BaseFee = misc.CalcBaseFee(parent.Header(), chain.Config())
-=======
 		header.BaseFee = misc.NextBlockBaseFee(parent.Header(), chain.Config())
->>>>>>> 798bac00
 	}
 	return header
 }
