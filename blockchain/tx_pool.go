--- conflicted
+++ resolved
@@ -626,13 +626,8 @@
 // validateTx checks whether a transaction is valid according to the consensus
 // rules and adheres to some heuristic limits of the local node (price and size).
 func (pool *TxPool) validateTx(tx *types.Transaction) error {
-<<<<<<< HEAD
-	// Accept only klaytn transactions until EIP-2718/2930 activates.
-	if !pool.eip2718 && tx.Type().IsEthTypedTransaction() {
-=======
 	// Accept only legacy transactions until EIP-2718/2930 activates.
 	if !pool.eip2718 && tx.IsEthTypedTransaction() {
->>>>>>> 6c0d6485
 		return ErrTxTypeNotSupported
 	}
 	// Reject dynamic fee transactions until EIP-1559 activates.
