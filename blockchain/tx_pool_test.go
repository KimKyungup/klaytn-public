// Modifications Copyright 2018 The klaytn Authors
// Copyright 2015 The go-ethereum Authors
// This file is part of the go-ethereum library.
//
// The go-ethereum library is free software: you can redistribute it and/or modify
// it under the terms of the GNU Lesser General Public License as published by
// the Free Software Foundation, either version 3 of the License, or
// (at your option) any later version.
//
// The go-ethereum library is distributed in the hope that it will be useful,
// but WITHOUT ANY WARRANTY; without even the implied warranty of
// MERCHANTABILITY or FITNESS FOR A PARTICULAR PURPOSE. See the
// GNU Lesser General Public License for more details.
//
// You should have received a copy of the GNU Lesser General Public License
// along with the go-ethereum library. If not, see <http://www.gnu.org/licenses/>.
//
// This file is derived from core/tx_pool_test.go (2018/06/04).
// Modified and improved for the klaytn development.

package blockchain

import (
	"crypto/ecdsa"
	"fmt"
	"io"
	"io/ioutil"
	"math/big"
	"math/rand"
	"os"
	"reflect"
	"testing"
	"time"

	"github.com/klaytn/klaytn/rlp"

	"github.com/klaytn/klaytn/fork"

	"github.com/klaytn/klaytn/blockchain/state"
	"github.com/klaytn/klaytn/blockchain/types"
	"github.com/klaytn/klaytn/common"
	"github.com/klaytn/klaytn/crypto"
	"github.com/klaytn/klaytn/event"
	"github.com/klaytn/klaytn/params"
	"github.com/klaytn/klaytn/storage/database"
	"github.com/stretchr/testify/assert"
)

var (
	// testTxPoolConfig is a transaction pool configuration without stateful disk
	// sideeffects used during testing.
	testTxPoolConfig TxPoolConfig

	// eip1559Config is a chain config with EIP-1559 enabled at block 0.
	eip1559Config *params.ChainConfig
)

func init() {
	testTxPoolConfig = DefaultTxPoolConfig
	testTxPoolConfig.Journal = ""

	eip1559Config = params.TestChainConfig.Copy()
	eip1559Config.IstanbulCompatibleBlock = common.Big0
	eip1559Config.LondonCompatibleBlock = common.Big0
	eip1559Config.EthTxTypeCompatibleBlock = common.Big0
	fork.SetHardForkBlockNumberConfig(eip1559Config)
}

type testBlockChain struct {
	statedb       *state.StateDB
	gasLimit      uint64
	chainHeadFeed *event.Feed
}

func (bc *testBlockChain) CurrentBlock() *types.Block {
	return types.NewBlock(&types.Header{}, nil, nil)
}

func (bc *testBlockChain) GetBlock(hash common.Hash, number uint64) *types.Block {
	return bc.CurrentBlock()
}

func (bc *testBlockChain) StateAt(common.Hash) (*state.StateDB, error) {
	return bc.statedb, nil
}

func (bc *testBlockChain) SubscribeChainHeadEvent(ch chan<- ChainHeadEvent) event.Subscription {
	return bc.chainHeadFeed.Subscribe(ch)
}

func transaction(nonce uint64, gaslimit uint64, key *ecdsa.PrivateKey) *types.Transaction {
	return pricedTransaction(nonce, gaslimit, big.NewInt(1), key)
}

func pricedTransaction(nonce uint64, gaslimit uint64, gasprice *big.Int, key *ecdsa.PrivateKey) *types.Transaction {
	tx, _ := types.SignTx(types.NewTransaction(nonce, common.HexToAddress("0xAAAA"), big.NewInt(100), gaslimit, gasprice, nil),
		types.LatestSignerForChainID(params.TestChainConfig.ChainID), key)
	return tx
}

func dynamicFeeTx(nonce uint64, gaslimit uint64, gasFee *big.Int, tip *big.Int, key *ecdsa.PrivateKey) *types.Transaction {
	dynamicTx := types.NewTx(&types.TxInternalDataEthereumDynamicFee{
		ChainID:      params.TestChainConfig.ChainID,
		AccountNonce: nonce,
		GasTipCap:    tip,
		GasFeeCap:    gasFee,
		GasLimit:     gaslimit,
		Recipient:    &common.Address{},
		Amount:       big.NewInt(100),
		Payload:      nil,
		AccessList:   nil,
	})

	signedTx, _ := types.SignTx(dynamicTx, types.LatestSignerForChainID(params.TestChainConfig.ChainID), key)
	return signedTx
}

func feeDelegatedTx(nonce uint64, gaslimit uint64, gasPrice *big.Int, amount *big.Int, senderPrvKey *ecdsa.PrivateKey, feePayerPrvKey *ecdsa.PrivateKey) *types.Transaction {
	delegatedTx := types.NewTx(&types.TxInternalDataFeeDelegatedValueTransfer{
		AccountNonce: nonce,
		Price:        gasPrice,
		GasLimit:     gaslimit,
		Recipient:    common.Address{},
		Amount:       amount,
		From:         crypto.PubkeyToAddress(senderPrvKey.PublicKey),
		FeePayer:     crypto.PubkeyToAddress(feePayerPrvKey.PublicKey),
	})

	types.SignTxAsFeePayer(delegatedTx, types.LatestSignerForChainID(params.TestChainConfig.ChainID), feePayerPrvKey)
	signedTx, _ := types.SignTx(delegatedTx, types.LatestSignerForChainID(params.TestChainConfig.ChainID), senderPrvKey)
	return signedTx
}

func feeDelegatedWithRatioTx(nonce uint64, gaslimit uint64, gasPrice *big.Int, amount *big.Int, senderPrvKey *ecdsa.PrivateKey, feePayerPrvKey *ecdsa.PrivateKey, ratio types.FeeRatio) *types.Transaction {
	delegatedTx := types.NewTx(&types.TxInternalDataFeeDelegatedValueTransferWithRatio{
		AccountNonce: nonce,
		Price:        gasPrice,
		GasLimit:     gaslimit,
		Recipient:    common.Address{},
		Amount:       amount,
		From:         crypto.PubkeyToAddress(senderPrvKey.PublicKey),
		FeePayer:     crypto.PubkeyToAddress(feePayerPrvKey.PublicKey),
		FeeRatio:     ratio,
	})

	types.SignTxAsFeePayer(delegatedTx, types.LatestSignerForChainID(params.TestChainConfig.ChainID), feePayerPrvKey)
	signedTx, _ := types.SignTx(delegatedTx, types.LatestSignerForChainID(params.TestChainConfig.ChainID), senderPrvKey)
	return signedTx
}

func setupTxPool() (*TxPool, *ecdsa.PrivateKey) {
	return setupTxPoolWithConfig(params.TestChainConfig)
}

func setupTxPoolWithConfig(config *params.ChainConfig) (*TxPool, *ecdsa.PrivateKey) {
	statedb, _ := state.New(common.Hash{}, state.NewDatabase(database.NewMemoryDBManager()), nil)
	blockchain := &testBlockChain{statedb, 1000000, new(event.Feed)}

	key, _ := crypto.GenerateKey()
	pool := NewTxPool(testTxPoolConfig, config, blockchain)

	return pool, key
}

// validateTxPoolInternals checks various consistency invariants within the pool.
func validateTxPoolInternals(pool *TxPool) error {
	pool.mu.RLock()
	defer pool.mu.RUnlock()

	// Ensure the total transaction set is consistent with pending + queued
	pending, queued := pool.stats()
	if total := len(pool.all); total != pending+queued {
		return fmt.Errorf("total transaction count %d != %d pending + %d queued", total, pending, queued)
	}
	if priced := pool.priced.items.Len() - pool.priced.stales; priced != pending+queued {
		return fmt.Errorf("total priced transaction count %d != %d pending + %d queued", priced, pending, queued)
	}
	// Ensure the next nonce to assign is the correct one
	for addr, txs := range pool.pending {
		// Find the last transaction
		var last uint64
		for nonce := range txs.txs.items {
			if last < nonce {
				last = nonce
			}
		}
		if nonce := pool.getPendingNonce(addr); nonce != last+1 {
			return fmt.Errorf("pending nonce mismatch: have %v, want %v", nonce, last+1)
		}
	}
	return nil
}

// validateEvents checks that the correct number of transaction addition events
// were fired on the pool's event feed.
func validateEvents(events chan NewTxsEvent, count int) error {
	var received []*types.Transaction

	for len(received) < count {
		select {
		case ev := <-events:
			received = append(received, ev.Txs...)
		case <-time.After(time.Second):
			return fmt.Errorf("event #%d not fired", len(received))
		}
	}
	if len(received) > count {
		return fmt.Errorf("more than %d events fired: %v", count, received[count:])
	}
	select {
	case ev := <-events:
		return fmt.Errorf("more than %d events fired: %v", count, ev.Txs)

	case <-time.After(50 * time.Millisecond):
		// This branch should be "default", but it's a data race between goroutines,
		// reading the event channel and pushing into it, so better wait a bit ensuring
		// really nothing gets injected.
	}
	return nil
}

func deriveSender(tx *types.Transaction) (common.Address, error) {
	signer := types.LatestSignerForChainID(params.TestChainConfig.ChainID)
	return types.Sender(signer, tx)
}

type testChain struct {
	*testBlockChain
	address common.Address
	trigger *bool
}

// testChain.State() is used multiple times to reset the pending state.
// when simulate is true it will create a state that indicates
// that tx0 and tx1 are included in the chain.
func (c *testChain) State() (*state.StateDB, error) {
	// delay "state change" by one. The tx pool fetches the
	// state multiple times and by delaying it a bit we simulate
	// a state change between those fetches.
	stdb := c.statedb
	if *c.trigger {
		c.statedb, _ = state.New(common.Hash{}, state.NewDatabase(database.NewMemoryDBManager()), nil)
		// simulate that the new head block included tx0 and tx1
		c.statedb.SetNonce(c.address, 2)
		c.statedb.SetBalance(c.address, new(big.Int).SetUint64(params.KLAY))
		*c.trigger = false
	}
	return stdb, nil
}

// This test simulates a scenario where a new block is imported during a
// state reset and tests whether the pending state is in sync with the
// block head event that initiated the resetState().
func TestStateChangeDuringTransactionPoolReset(t *testing.T) {
	t.Parallel()

	var (
		key, _     = crypto.GenerateKey()
		address    = crypto.PubkeyToAddress(key.PublicKey)
		statedb, _ = state.New(common.Hash{}, state.NewDatabase(database.NewMemoryDBManager()), nil)
		trigger    = false
	)

	// setup pool with 2 transaction in it
	statedb.SetBalance(address, new(big.Int).SetUint64(params.KLAY))
	blockchain := &testChain{&testBlockChain{statedb, 1000000000, new(event.Feed)}, address, &trigger}

	tx0 := transaction(0, 100000, key)
	tx1 := transaction(1, 100000, key)

	pool := NewTxPool(testTxPoolConfig, params.TestChainConfig, blockchain)
	defer pool.Stop()

	nonce := pool.GetPendingNonce(address)
	if nonce != 0 {
		t.Fatalf("Invalid nonce, want 0, got %d", nonce)
	}

	pool.AddRemotes(types.Transactions{tx0, tx1})

	nonce = pool.GetPendingNonce(address)
	if nonce != 2 {
		t.Fatalf("Invalid nonce, want 2, got %d", nonce)
	}

	// trigger state change in the background
	trigger = true

	pool.lockedReset(nil, nil)

	_, err := pool.Pending()
	if err != nil {
		t.Fatalf("Could not fetch pending transactions: %v", err)
	}
	nonce = pool.GetPendingNonce(address)
	if nonce != 2 {
		t.Fatalf("Invalid nonce, want 2, got %d", nonce)
	}
}

func testAddBalance(pool *TxPool, addr common.Address, amount *big.Int) {
	pool.mu.Lock()
	pool.currentState.AddBalance(addr, amount)
	pool.mu.Unlock()
}

func testSetNonce(pool *TxPool, addr common.Address, nonce uint64) {
	pool.mu.Lock()
	pool.currentState.SetNonce(addr, nonce)
	pool.mu.Unlock()
}

func TestInvalidTransactions(t *testing.T) {
	t.Parallel()

	pool, key := setupTxPool()
	defer pool.Stop()

	tx := transaction(0, 100, key)
	from, _ := deriveSender(tx)

	testAddBalance(pool, from, big.NewInt(1))
	if err := pool.AddRemote(tx); err != ErrInsufficientFundsFrom {
		t.Error("expected", ErrInsufficientFundsFrom)
	}

	balance := new(big.Int).Add(tx.Value(), new(big.Int).Mul(new(big.Int).SetUint64(tx.Gas()), tx.GasPrice()))
	testAddBalance(pool, from, balance)
	if err := pool.AddRemote(tx); err != ErrIntrinsicGas {
		t.Error("expected", ErrIntrinsicGas, "got", err)
	}

	testSetNonce(pool, from, 1)
	testAddBalance(pool, from, big.NewInt(0xffffffffffffff))
	tx = transaction(0, 100000, key)
	if err := pool.AddRemote(tx); err != ErrNonceTooLow {
		t.Error("expected", ErrNonceTooLow)
	}

	tx = transaction(1, 100000, key)
	pool.gasPrice = big.NewInt(1000)

	// NOTE-Klaytn We only accept txs with an expected gas price only
	//         regardless of local or remote.
	// TODO : Need to KIP-71 hardfork.
	//if err := pool.AddRemote(tx); err != ErrInvalidUnitPrice {
	//	t.Error("expected", ErrInvalidUnitPrice, "got", err)
	//}
	//if err := pool.AddLocal(tx); err != ErrInvalidUnitPrice {
	//	t.Error("expected", ErrInvalidUnitPrice, "got", err)
	//}
	if err := pool.AddRemote(tx); err != ErrGasPriceBelowBaseFee {
		t.Error("expected", ErrGasPriceBelowBaseFee, "got", err)
	}
	if err := pool.AddLocal(tx); err != ErrGasPriceBelowBaseFee {
		t.Error("expected", ErrGasPriceBelowBaseFee, "got", err)
	}
}

func genAnchorTx(nonce uint64) *types.Transaction {
	key, _ := crypto.HexToECDSA("45a915e4d060149eb4365960e6a7a45f334393093061116b197e3240065ff2d8")
	from := crypto.PubkeyToAddress(key.PublicKey)

	gasLimit := uint64(1000000)
	gasPrice := big.NewInt(1)

	data := []byte{0x11, 0x22}
	values := map[types.TxValueKeyType]interface{}{
		types.TxValueKeyNonce:        nonce,
		types.TxValueKeyFrom:         from,
		types.TxValueKeyGasLimit:     gasLimit,
		types.TxValueKeyGasPrice:     gasPrice,
		types.TxValueKeyAnchoredData: data,
	}

	tx, _ := types.NewTransactionWithMap(types.TxTypeChainDataAnchoring, values)

	signer := types.MakeSigner(params.BFTTestChainConfig, big.NewInt(2))
	tx.Sign(signer, key)

	return tx
}

func TestAnchorTransactions(t *testing.T) {
	t.Parallel()

	pool, _ := setupTxPool()
	defer pool.Stop()

	poolAllow, _ := setupTxPool()
	poolAllow.config.AllowLocalAnchorTx = true
	defer poolAllow.Stop()

	tx1 := genAnchorTx(1)
	tx2 := genAnchorTx(2)

	from, _ := tx1.From()
	testAddBalance(pool, from, big.NewInt(10000000))
	testAddBalance(poolAllow, from, big.NewInt(10000000))

	// default txPool
	{
		err := pool.AddRemote(tx1)
		assert.NoError(t, err)

		err = pool.AddLocal(tx2)
		assert.Error(t, errNotAllowedAnchoringTx, err)
	}

	// txPool which allow locally submitted anchor txs
	{
		err := poolAllow.AddRemote(tx1)
		assert.NoError(t, err)

		err = poolAllow.AddLocal(tx2)
		assert.NoError(t, err)
	}
}

func TestTransactionQueue(t *testing.T) {
	t.Parallel()

	pool, key := setupTxPool()
	defer pool.Stop()

	tx := transaction(0, 100, key)
	from, _ := deriveSender(tx)
	testAddBalance(pool, from, big.NewInt(1000))
	pool.lockedReset(nil, nil)
	pool.enqueueTx(tx.Hash(), tx)

	pool.promoteExecutables([]common.Address{from})
	if len(pool.pending) != 1 {
		t.Error("expected valid txs to be 1 is", len(pool.pending))
	}

	tx = transaction(1, 100, key)
	from, _ = deriveSender(tx)
	testSetNonce(pool, from, 2)
	pool.enqueueTx(tx.Hash(), tx)
	pool.promoteExecutables([]common.Address{from})
	if _, ok := pool.pending[from].txs.items[tx.Nonce()]; ok {
		t.Error("expected transaction to be in tx pool")
	}

	if len(pool.queue) > 0 {
		t.Error("expected transaction queue to be empty. is", len(pool.queue))
	}

	pool, key = setupTxPool()
	defer pool.Stop()

	tx1 := transaction(0, 100, key)
	tx2 := transaction(10, 100, key)
	tx3 := transaction(11, 100, key)
	from, _ = deriveSender(tx1)
	pool.currentState.AddBalance(from, big.NewInt(1000))
	pool.lockedReset(nil, nil)

	pool.enqueueTx(tx1.Hash(), tx1)
	pool.enqueueTx(tx2.Hash(), tx2)
	pool.enqueueTx(tx3.Hash(), tx3)

	pool.promoteExecutables([]common.Address{from})

	if len(pool.pending) != 1 {
		t.Error("expected tx pool to be 1, got", len(pool.pending))
	}
	if pool.queue[from].Len() != 2 {
		t.Error("expected len(queue) == 2, got", pool.queue[from].Len())
	}
}

func TestTransactionNegativeValue(t *testing.T) {
	t.Parallel()

	pool, key := setupTxPool()
	defer pool.Stop()

	signer := types.LatestSignerForChainID(params.TestChainConfig.ChainID)
	tx, _ := types.SignTx(types.NewTransaction(0, common.Address{}, big.NewInt(-1), 100, big.NewInt(1), nil), signer, key)
	from, _ := deriveSender(tx)
	pool.currentState.AddBalance(from, big.NewInt(1))
	if err := pool.AddRemote(tx); err != ErrNegativeValue {
		t.Error("expected", ErrNegativeValue, "got", err)
	}
}

func TestTransactionChainFork(t *testing.T) {
	t.Parallel()

	pool, key := setupTxPool()
	defer pool.Stop()

	addr := crypto.PubkeyToAddress(key.PublicKey)
	resetState := func() {
		statedb, _ := state.New(common.Hash{}, state.NewDatabase(database.NewMemoryDBManager()), nil)
		statedb.AddBalance(addr, big.NewInt(100000000000000))

		pool.chain = &testBlockChain{statedb, 1000000, new(event.Feed)}
		pool.lockedReset(nil, nil)
	}
	resetState()

	tx := transaction(0, 100000, key)
	if _, err := pool.add(tx, false); err != nil {
		t.Error("didn't expect error", err)
	}
	pool.removeTx(tx.Hash(), true)

	// reset the pool's internal state
	resetState()
	if _, err := pool.add(tx, false); err != nil {
		t.Error("didn't expect error", err)
	}
}

func TestTransactionDoubleNonce(t *testing.T) {
	t.Parallel()

	pool, key := setupTxPool()
	defer pool.Stop()

	addr := crypto.PubkeyToAddress(key.PublicKey)
	resetState := func() {
		statedb, _ := state.New(common.Hash{}, state.NewDatabase(database.NewMemoryDBManager()), nil)
		statedb.AddBalance(addr, big.NewInt(100000000000000))

		pool.chain = &testBlockChain{statedb, 1000000, new(event.Feed)}
		pool.lockedReset(nil, nil)
	}
	resetState()

	signer := types.LatestSignerForChainID(params.TestChainConfig.ChainID)
	tx1, _ := types.SignTx(types.NewTransaction(0, common.HexToAddress("0xAAAA"), big.NewInt(100), 100000, big.NewInt(1), nil), signer, key)
	tx2, _ := types.SignTx(types.NewTransaction(0, common.HexToAddress("0xAAAA"), big.NewInt(100), 1000000, big.NewInt(1), nil), signer, key)
	tx3, _ := types.SignTx(types.NewTransaction(0, common.HexToAddress("0xAAAA"), big.NewInt(100), 1000000, big.NewInt(1), nil), signer, key)

	// NOTE-Klaytn Add the first two transaction, ensure the first one stays only
	if replace, err := pool.add(tx1, false); err != nil || replace {
		t.Errorf("first transaction insert failed (%v) or reported replacement (%v)", err, replace)
	}
	if replace, err := pool.add(tx2, false); err == nil || replace {
		t.Errorf("second transaction insert failed (%v) or not reported replacement (%v)", err, replace)
	}
	pool.promoteExecutables([]common.Address{addr})
	if pool.pending[addr].Len() != 1 {
		t.Error("expected 1 pending transactions, got", pool.pending[addr].Len())
	}
	if tx := pool.pending[addr].txs.items[0]; tx.Hash() != tx1.Hash() {
		t.Errorf("transaction mismatch: have %x, want %x", tx.Hash(), tx2.Hash())
	}
	// NOTE-Klaytn Add the third transaction and ensure it's not saved
	pool.add(tx3, false)
	pool.promoteExecutables([]common.Address{addr})
	if pool.pending[addr].Len() != 1 {
		t.Error("expected 1 pending transactions, got", pool.pending[addr].Len())
	}
	if tx := pool.pending[addr].txs.items[0]; tx.Hash() != tx1.Hash() {
		t.Errorf("transaction mismatch: have %x, want %x", tx.Hash(), tx2.Hash())
	}
	// Ensure the total transaction count is correct
	if len(pool.all) != 1 {
		t.Error("expected 1 total transactions, got", len(pool.all))
	}
}

func TestTransactionMissingNonce(t *testing.T) {
	t.Parallel()

	pool, key := setupTxPool()
	defer pool.Stop()

	addr := crypto.PubkeyToAddress(key.PublicKey)
	testAddBalance(pool, addr, big.NewInt(100000000000000))
	tx := transaction(1, 100000, key)
	if _, err := pool.add(tx, false); err != nil {
		t.Error("didn't expect error", err)
	}
	if len(pool.pending) != 0 {
		t.Error("expected 0 pending transactions, got", len(pool.pending))
	}
	if pool.queue[addr].Len() != 1 {
		t.Error("expected 1 queued transaction, got", pool.queue[addr].Len())
	}
	if len(pool.all) != 1 {
		t.Error("expected 1 total transactions, got", len(pool.all))
	}
}

func TestTransactionNonceRecovery(t *testing.T) {
	t.Parallel()

	const n = 10
	pool, key := setupTxPool()
	defer pool.Stop()

	addr := crypto.PubkeyToAddress(key.PublicKey)
	testSetNonce(pool, addr, n)
	testAddBalance(pool, addr, big.NewInt(100000000000000))
	pool.lockedReset(nil, nil)

	tx := transaction(n, 100000, key)
	if err := pool.AddRemote(tx); err != nil {
		t.Error(err)
	}
	// simulate some weird re-order of transactions and missing nonce(s)
	testSetNonce(pool, addr, n-1)
	pool.lockedReset(nil, nil)
	if fn := pool.GetPendingNonce(addr); fn != n-1 {
		t.Errorf("expected nonce to be %d, got %d", n-1, fn)
	}
}

// Tests that if an account runs out of funds, any pending and queued transactions
// are dropped.
func TestTransactionDropping(t *testing.T) {
	t.Parallel()

	// Create a test account and fund it
	pool, key := setupTxPool()
	defer pool.Stop()

	account, _ := deriveSender(transaction(0, 0, key))
	testAddBalance(pool, account, big.NewInt(1000))

	// Add some pending and some queued transactions
	var (
		tx0  = transaction(0, 100, key)
		tx1  = transaction(1, 200, key)
		tx2  = transaction(2, 300, key)
		tx10 = transaction(10, 100, key)
		tx11 = transaction(11, 200, key)
		tx12 = transaction(12, 300, key)
	)
	pool.promoteTx(account, tx0.Hash(), tx0)
	pool.promoteTx(account, tx1.Hash(), tx1)
	pool.promoteTx(account, tx2.Hash(), tx2)
	pool.enqueueTx(tx10.Hash(), tx10)
	pool.enqueueTx(tx11.Hash(), tx11)
	pool.enqueueTx(tx12.Hash(), tx12)

	// Check that pre and post validations leave the pool as is
	if pool.pending[account].Len() != 3 {
		t.Errorf("pending transaction mismatch: have %d, want %d", pool.pending[account].Len(), 3)
	}
	if pool.queue[account].Len() != 3 {
		t.Errorf("queued transaction mismatch: have %d, want %d", pool.queue[account].Len(), 3)
	}
	if len(pool.all) != 6 {
		t.Errorf("total transaction mismatch: have %d, want %d", len(pool.all), 6)
	}
	pool.lockedReset(nil, nil)
	if pool.pending[account].Len() != 3 {
		t.Errorf("pending transaction mismatch: have %d, want %d", pool.pending[account].Len(), 3)
	}
	if pool.queue[account].Len() != 3 {
		t.Errorf("queued transaction mismatch: have %d, want %d", pool.queue[account].Len(), 3)
	}
	if len(pool.all) != 6 {
		t.Errorf("total transaction mismatch: have %d, want %d", len(pool.all), 6)
	}
	// Reduce the balance of the account, and check that invalidated transactions are dropped
	testAddBalance(pool, account, big.NewInt(-650))
	pool.lockedReset(nil, nil)

	if _, ok := pool.pending[account].txs.items[tx0.Nonce()]; !ok {
		t.Errorf("funded pending transaction missing: %v", tx0)
	}
	if _, ok := pool.pending[account].txs.items[tx1.Nonce()]; !ok {
		t.Errorf("funded pending transaction missing: %v", tx0)
	}
	if _, ok := pool.pending[account].txs.items[tx2.Nonce()]; ok {
		t.Errorf("out-of-fund pending transaction present: %v", tx1)
	}
	if _, ok := pool.queue[account].txs.items[tx10.Nonce()]; !ok {
		t.Errorf("funded queued transaction missing: %v", tx10)
	}
	if _, ok := pool.queue[account].txs.items[tx11.Nonce()]; !ok {
		t.Errorf("funded queued transaction missing: %v", tx10)
	}
	if _, ok := pool.queue[account].txs.items[tx12.Nonce()]; ok {
		t.Errorf("out-of-fund queued transaction present: %v", tx11)
	}
	if len(pool.all) != 4 {
		t.Errorf("total transaction mismatch: have %d, want %d", len(pool.all), 4)
	}
}

// Tests that if a transaction is dropped from the current pending pool (e.g. out
// of fund), all consecutive (still valid, but not executable) transactions are
// postponed back into the future queue to prevent broadcasting them.
func TestTransactionPostponing(t *testing.T) {
	t.Parallel()

	// Create the pool to test the postponing with
	statedb, _ := state.New(common.Hash{}, state.NewDatabase(database.NewMemoryDBManager()), nil)
	blockchain := &testBlockChain{statedb, 1000000, new(event.Feed)}

	pool := NewTxPool(testTxPoolConfig, params.TestChainConfig, blockchain)
	defer pool.Stop()

	// Create two test accounts to produce different gap profiles with
	keys := make([]*ecdsa.PrivateKey, 2)
	accs := make([]common.Address, len(keys))

	for i := 0; i < len(keys); i++ {
		keys[i], _ = crypto.GenerateKey()
		accs[i] = crypto.PubkeyToAddress(keys[i].PublicKey)

		testAddBalance(pool, crypto.PubkeyToAddress(keys[i].PublicKey), big.NewInt(50100))
	}
	// Add a batch consecutive pending transactions for validation
	txs := []*types.Transaction{}
	for i, key := range keys {
		for j := 0; j < 100; j++ {
			var tx *types.Transaction
			if (i+j)%2 == 0 {
				tx = transaction(uint64(j), 25000, key)
			} else {
				tx = transaction(uint64(j), 50000, key)
			}
			txs = append(txs, tx)
		}
	}
	for i, err := range pool.AddRemotes(txs) {
		if err != nil {
			t.Fatalf("tx %d: failed to add transactions: %v", i, err)
		}
	}
	// Check that pre and post validations leave the pool as is
	if pending := pool.pending[accs[0]].Len() + pool.pending[accs[1]].Len(); pending != len(txs) {
		t.Errorf("pending transaction mismatch: have %d, want %d", pending, len(txs))
	}
	if len(pool.queue) != 0 {
		t.Errorf("queued accounts mismatch: have %d, want %d", len(pool.queue), 0)
	}
	if len(pool.all) != len(txs) {
		t.Errorf("total transaction mismatch: have %d, want %d", len(pool.all), len(txs))
	}
	pool.lockedReset(nil, nil)
	if pending := pool.pending[accs[0]].Len() + pool.pending[accs[1]].Len(); pending != len(txs) {
		t.Errorf("pending transaction mismatch: have %d, want %d", pending, len(txs))
	}
	if len(pool.queue) != 0 {
		t.Errorf("queued accounts mismatch: have %d, want %d", len(pool.queue), 0)
	}
	if len(pool.all) != len(txs) {
		t.Errorf("total transaction mismatch: have %d, want %d", len(pool.all), len(txs))
	}
	// Reduce the balance of the account, and check that transactions are reorganised
	for _, addr := range accs {
		testAddBalance(pool, addr, big.NewInt(-1))
	}
	pool.lockedReset(nil, nil)

	// The first account's first transaction remains valid, check that subsequent
	// ones are either filtered out, or queued up for later.
	if _, ok := pool.pending[accs[0]].txs.items[txs[0].Nonce()]; !ok {
		t.Errorf("tx %d: valid and funded transaction missing from pending pool: %v", 0, txs[0])
	}
	if _, ok := pool.queue[accs[0]].txs.items[txs[0].Nonce()]; ok {
		t.Errorf("tx %d: valid and funded transaction present in future queue: %v", 0, txs[0])
	}
	for i, tx := range txs[1:100] {
		if i%2 == 1 {
			if _, ok := pool.pending[accs[0]].txs.items[tx.Nonce()]; ok {
				t.Errorf("tx %d: valid but future transaction present in pending pool: %v", i+1, tx)
			}
			if _, ok := pool.queue[accs[0]].txs.items[tx.Nonce()]; !ok {
				t.Errorf("tx %d: valid but future transaction missing from future queue: %v", i+1, tx)
			}
		} else {
			if _, ok := pool.pending[accs[0]].txs.items[tx.Nonce()]; ok {
				t.Errorf("tx %d: out-of-fund transaction present in pending pool: %v", i+1, tx)
			}
			if _, ok := pool.queue[accs[0]].txs.items[tx.Nonce()]; ok {
				t.Errorf("tx %d: out-of-fund transaction present in future queue: %v", i+1, tx)
			}
		}
	}
	// The second account's first transaction got invalid, check that all transactions
	// are either filtered out, or queued up for later.
	if pool.pending[accs[1]] != nil {
		t.Errorf("invalidated account still has pending transactions")
	}
	for i, tx := range txs[100:] {
		if i%2 == 1 {
			if _, ok := pool.queue[accs[1]].txs.items[tx.Nonce()]; !ok {
				t.Errorf("tx %d: valid but future transaction missing from future queue: %v", 100+i, tx)
			}
		} else {
			if _, ok := pool.queue[accs[1]].txs.items[tx.Nonce()]; ok {
				t.Errorf("tx %d: out-of-fund transaction present in future queue: %v", 100+i, tx)
			}
		}
	}
	if len(pool.all) != len(txs)/2 {
		t.Errorf("total transaction mismatch: have %d, want %d", len(pool.all), len(txs)/2)
	}
}

// Tests that if the transaction pool has both executable and non-executable
// transactions from an origin account, filling the nonce gap moves all queued
// ones into the pending pool.
func TestTransactionGapFilling(t *testing.T) {
	t.Parallel()

	// Create a test account and fund it
	pool, key := setupTxPool()
	defer pool.Stop()

	account, _ := deriveSender(transaction(0, 0, key))
	testAddBalance(pool, account, big.NewInt(1000000))

	// Keep track of transaction events to ensure all executables get announced
	events := make(chan NewTxsEvent, testTxPoolConfig.NonExecSlotsAccount+5)
	sub := pool.txFeed.Subscribe(events)
	defer sub.Unsubscribe()

	// Create a pending and a queued transaction with a nonce-gap in between
	if err := pool.AddRemote(transaction(0, 100000, key)); err != nil {
		t.Fatalf("failed to add pending transaction: %v", err)
	}
	if err := pool.AddRemote(transaction(2, 100000, key)); err != nil {
		t.Fatalf("failed to add queued transaction: %v", err)
	}
	pending, queued := pool.Stats()
	if pending != 1 {
		t.Fatalf("pending transactions mismatched: have %d, want %d", pending, 1)
	}
	if queued != 1 {
		t.Fatalf("queued transactions mismatched: have %d, want %d", queued, 1)
	}
	if err := validateEvents(events, 1); err != nil {
		t.Fatalf("original event firing failed: %v", err)
	}
	if err := validateTxPoolInternals(pool); err != nil {
		t.Fatalf("pool internal state corrupted: %v", err)
	}
	// Fill the nonce gap and ensure all transactions become pending
	if err := pool.AddRemote(transaction(1, 100000, key)); err != nil {
		t.Fatalf("failed to add gapped transaction: %v", err)
	}
	pending, queued = pool.Stats()
	if pending != 3 {
		t.Fatalf("pending transactions mismatched: have %d, want %d", pending, 3)
	}
	if queued != 0 {
		t.Fatalf("queued transactions mismatched: have %d, want %d", queued, 0)
	}
	if err := validateEvents(events, 2); err != nil {
		t.Fatalf("gap-filling event firing failed: %v", err)
	}
	if err := validateTxPoolInternals(pool); err != nil {
		t.Fatalf("pool internal state corrupted: %v", err)
	}
}

// Tests that if the transaction count belonging to a single account goes above
// some threshold, the higher transactions are dropped to prevent DOS attacks.
func TestTransactionQueueAccountLimiting(t *testing.T) {
	t.Parallel()

	// Create a test account and fund it
	pool, key := setupTxPool()
	defer pool.Stop()

	account, _ := deriveSender(transaction(0, 0, key))
	testAddBalance(pool, account, big.NewInt(1000000))

	// Keep queuing up transactions and make sure all above a limit are dropped
	for i := uint64(1); i <= testTxPoolConfig.NonExecSlotsAccount+5; i++ {
		if err := pool.AddRemote(transaction(i, 100000, key)); err != nil {
			t.Fatalf("tx %d: failed to add transaction: %v", i, err)
		}
		if len(pool.pending) != 0 {
			t.Errorf("tx %d: pending pool size mismatch: have %d, want %d", i, len(pool.pending), 0)
		}
		if i <= testTxPoolConfig.NonExecSlotsAccount {
			if pool.queue[account].Len() != int(i) {
				t.Errorf("tx %d: queue size mismatch: have %d, want %d", i, pool.queue[account].Len(), i)
			}
		} else {
			if pool.queue[account].Len() != int(testTxPoolConfig.NonExecSlotsAccount) {
				t.Errorf("tx %d: queue limit mismatch: have %d, want %d", i, pool.queue[account].Len(), testTxPoolConfig.NonExecSlotsAccount)
			}
		}
	}
	if len(pool.all) != int(testTxPoolConfig.NonExecSlotsAccount) {
		t.Errorf("total transaction mismatch: have %d, want %d", len(pool.all), testTxPoolConfig.NonExecSlotsAccount)
	}
}

// Tests that if the transaction count belonging to multiple accounts go above
// some threshold, the higher transactions are dropped to prevent DOS attacks.
//
// This logic should not hold for local transactions, unless the local tracking
// mechanism is disabled.
func TestTransactionQueueGlobalLimiting(t *testing.T) {
	testTransactionQueueGlobalLimiting(t, false)
}

func TestTransactionQueueGlobalLimitingNoLocals(t *testing.T) {
	testTransactionQueueGlobalLimiting(t, true)
}

func testTransactionQueueGlobalLimiting(t *testing.T, nolocals bool) {
	t.Parallel()

	// Create the pool to test the limit enforcement with
	statedb, _ := state.New(common.Hash{}, state.NewDatabase(database.NewMemoryDBManager()), nil)
	blockchain := &testBlockChain{statedb, 1000000, new(event.Feed)}

	config := testTxPoolConfig
	config.NoLocals = nolocals
	config.NonExecSlotsAll = config.NonExecSlotsAccount*3 - 1 // reduce the queue limits to shorten test time (-1 to make it non divisible)

	pool := NewTxPool(config, params.TestChainConfig, blockchain)
	defer pool.Stop()

	// Create a number of test accounts and fund them (last one will be the local)
	keys := make([]*ecdsa.PrivateKey, 5)
	for i := 0; i < len(keys); i++ {
		keys[i], _ = crypto.GenerateKey()
		testAddBalance(pool, crypto.PubkeyToAddress(keys[i].PublicKey), big.NewInt(1000000))
	}
	local := keys[len(keys)-1]

	// Generate and queue a batch of transactions
	nonces := make(map[common.Address]uint64)

	txs := make(types.Transactions, 0, 3*config.NonExecSlotsAll)
	for len(txs) < cap(txs) {
		key := keys[rand.Intn(len(keys)-1)] // skip adding transactions with the local account
		addr := crypto.PubkeyToAddress(key.PublicKey)

		txs = append(txs, transaction(nonces[addr]+1, 100000, key))
		nonces[addr]++
	}
	// Import the batch and verify that limits have been enforced
	pool.AddRemotes(txs)

	queued := 0
	for addr, list := range pool.queue {
		if list.Len() > int(config.NonExecSlotsAccount) {
			t.Errorf("addr %x: queued accounts overflown allowance: %d > %d", addr, list.Len(), config.NonExecSlotsAccount)
		}
		queued += list.Len()
	}
	if queued > int(config.NonExecSlotsAll) {
		t.Fatalf("total transactions overflow allowance: %d > %d", queued, config.NonExecSlotsAll)
	}
	// Generate a batch of transactions from the local account and import them
	txs = txs[:0]
	for i := uint64(0); i < 3*config.NonExecSlotsAll; i++ {
		txs = append(txs, transaction(i+1, 100000, local))
	}
	pool.AddLocals(txs)

	// If locals are disabled, the previous eviction algorithm should apply here too
	if nolocals {
		queued := 0
		for addr, list := range pool.queue {
			if list.Len() > int(config.NonExecSlotsAccount) {
				t.Errorf("addr %x: queued accounts overflown allowance: %d > %d", addr, list.Len(), config.NonExecSlotsAccount)
			}
			queued += list.Len()
		}
		if queued > int(config.NonExecSlotsAll) {
			t.Fatalf("total transactions overflow allowance: %d > %d", queued, config.NonExecSlotsAll)
		}
	} else {
		// Local exemptions are enabled, make sure the local account owned the queue
		if len(pool.queue) != 1 {
			t.Errorf("multiple accounts in queue: have %v, want %v", len(pool.queue), 1)
		}
		// Also ensure no local transactions are ever dropped, even if above global limits
		if queued := pool.queue[crypto.PubkeyToAddress(local.PublicKey)].Len(); uint64(queued) != 3*config.NonExecSlotsAll {
			t.Fatalf("local account queued transaction count mismatch: have %v, want %v", queued, 3*config.NonExecSlotsAll)
		}
	}
}

// Tests that if an account remains idle for a prolonged amount of time, any
// non-executable transactions queued up are dropped to prevent wasting resources
// on shuffling them around.
//
// This logic should not hold for local transactions, unless the local tracking
// mechanism is disabled.
func TestTransactionQueueTimeLimitingKeepLocals(t *testing.T) {
	testTransactionQueueTimeLimiting(t, false, true)
}

func TestTransactionQueueTimeLimitingNotKeepLocals(t *testing.T) {
	testTransactionQueueTimeLimiting(t, false, false)
}

func TestTransactionQueueTimeLimitingNoLocalsKeepLocals(t *testing.T) {
	testTransactionQueueTimeLimiting(t, true, true)
}

func TestTransactionQueueTimeLimitingNoLocalsNoKeepLocals(t *testing.T) {
	testTransactionQueueTimeLimiting(t, true, false)
}

func testTransactionQueueTimeLimiting(t *testing.T, nolocals, keepLocals bool) {
	// Reduce the eviction interval to a testable amount
	defer func(old time.Duration) { evictionInterval = old }(evictionInterval)
	evictionInterval = time.Second

	// Create the pool to test the non-expiration enforcement
	statedb, _ := state.New(common.Hash{}, state.NewDatabase(database.NewMemoryDBManager()), nil)
	blockchain := &testBlockChain{statedb, 1000000, new(event.Feed)}

	config := testTxPoolConfig
	config.Lifetime = 5 * time.Second
	config.NoLocals = nolocals
	config.KeepLocals = keepLocals

	pool := NewTxPool(config, params.TestChainConfig, blockchain)
	defer pool.Stop()

	// Create two test accounts to ensure remotes expire but locals do not
	local, _ := crypto.GenerateKey()
	remote, _ := crypto.GenerateKey()

	testAddBalance(pool, crypto.PubkeyToAddress(local.PublicKey), big.NewInt(1000000000))
	testAddBalance(pool, crypto.PubkeyToAddress(remote.PublicKey), big.NewInt(1000000000))

	// Add the two transactions and ensure they both are queued up
	if err := pool.AddLocal(pricedTransaction(1, 100000, big.NewInt(1), local)); err != nil {
		t.Fatalf("failed to add local transaction: %v", err)
	}
	if err := pool.AddRemote(pricedTransaction(1, 100000, big.NewInt(1), remote)); err != nil {
		t.Fatalf("failed to add remote transaction: %v", err)
	}
	pending, queued := pool.Stats()
	if pending != 0 {
		t.Fatalf("pending transactions mismatched: have %d, want %d", pending, 0)
	}
	if queued != 2 {
		t.Fatalf("queued transactions mismatched: have %d, want %d", queued, 2)
	}
	if err := validateTxPoolInternals(pool); err != nil {
		t.Fatalf("pool internal state corrupted: %v", err)
	}

	time.Sleep(2 * evictionInterval)

	// Wait a bit for eviction, but queued transactions must remain.
	pending, queued = pool.Stats()
	assert.Equal(t, pending, 0)
	assert.Equal(t, queued, 2)

	// Wait a bit for eviction to run and clean up any leftovers, and ensure only the local remains
	time.Sleep(2 * config.Lifetime)

	pending, queued = pool.Stats()
	assert.Equal(t, pending, 0)

	if nolocals {
		assert.Equal(t, queued, 0)
	} else {
		if keepLocals {
			assert.Equal(t, queued, 1)
		} else {
			assert.Equal(t, queued, 0)
		}
	}
	if err := validateTxPoolInternals(pool); err != nil {
		t.Fatalf("pool internal state corrupted: %v", err)
	}
}

// Tests that even if the transaction count belonging to a single account goes
// above some threshold, as long as the transactions are executable, they are
// accepted.
func TestTransactionPendingLimiting(t *testing.T) {
	t.Parallel()

	// Create a test account and fund it
	pool, key := setupTxPool()
	defer pool.Stop()

	account, _ := deriveSender(transaction(0, 0, key))
	testAddBalance(pool, account, big.NewInt(1000000))

	// Keep track of transaction events to ensure all executables get announced
	events := make(chan NewTxsEvent, testTxPoolConfig.NonExecSlotsAccount+5)
	sub := pool.txFeed.Subscribe(events)
	defer sub.Unsubscribe()

	// Keep queuing up transactions and make sure all above a limit are dropped
	for i := uint64(0); i < testTxPoolConfig.NonExecSlotsAccount+5; i++ {
		if err := pool.AddRemote(transaction(i, 100000, key)); err != nil {
			t.Fatalf("tx %d: failed to add transaction: %v", i, err)
		}
		if pool.pending[account].Len() != int(i)+1 {
			t.Errorf("tx %d: pending pool size mismatch: have %d, want %d", i, pool.pending[account].Len(), i+1)
		}
		if len(pool.queue) != 0 {
			t.Errorf("tx %d: queue size mismatch: have %d, want %d", i, pool.queue[account].Len(), 0)
		}
	}
	if len(pool.all) != int(testTxPoolConfig.NonExecSlotsAccount+5) {
		t.Errorf("total transaction mismatch: have %d, want %d", len(pool.all), testTxPoolConfig.NonExecSlotsAccount+5)
	}
	if err := validateEvents(events, int(testTxPoolConfig.NonExecSlotsAccount+5)); err != nil {
		t.Fatalf("event firing failed: %v", err)
	}
	if err := validateTxPoolInternals(pool); err != nil {
		t.Fatalf("pool internal state corrupted: %v", err)
	}
}

// Tests that the transaction limits are enforced the same way irrelevant whether
// the transactions are added one by one or in batches.
func TestTransactionQueueLimitingEquivalency(t *testing.T) { testTransactionLimitingEquivalency(t, 1) }

func TestTransactionPendingLimitingEquivalency(t *testing.T) {
	testTransactionLimitingEquivalency(t, 0)
}

func testTransactionLimitingEquivalency(t *testing.T, origin uint64) {
	t.Parallel()

	// Add a batch of transactions to a pool one by one
	pool1, key1 := setupTxPool()
	defer pool1.Stop()

	account1, _ := deriveSender(transaction(0, 0, key1))
	testAddBalance(pool1, account1, big.NewInt(1000000))

	for i := uint64(0); i < testTxPoolConfig.NonExecSlotsAccount+5; i++ {
		if err := pool1.AddRemote(transaction(origin+i, 100000, key1)); err != nil {
			t.Fatalf("tx %d: failed to add transaction: %v", i, err)
		}
	}
	// Add a batch of transactions to a pool in one big batch
	pool2, key2 := setupTxPool()
	defer pool2.Stop()

	account2, _ := deriveSender(transaction(0, 0, key2))
	testAddBalance(pool2, account2, big.NewInt(1000000))

	txs := []*types.Transaction{}
	for i := uint64(0); i < testTxPoolConfig.NonExecSlotsAccount+5; i++ {
		txs = append(txs, transaction(origin+i, 100000, key2))
	}
	pool2.AddRemotes(txs)

	// Ensure the batch optimization honors the same pool mechanics
	if len(pool1.pending) != len(pool2.pending) {
		t.Errorf("pending transaction count mismatch: one-by-one algo: %d, batch algo: %d", len(pool1.pending), len(pool2.pending))
	}
	if len(pool1.queue) != len(pool2.queue) {
		t.Errorf("queued transaction count mismatch: one-by-one algo: %d, batch algo: %d", len(pool1.queue), len(pool2.queue))
	}
	if len(pool1.all) != len(pool2.all) {
		t.Errorf("total transaction count mismatch: one-by-one algo %d, batch algo %d", len(pool1.all), len(pool2.all))
	}
	if err := validateTxPoolInternals(pool1); err != nil {
		t.Errorf("pool 1 internal state corrupted: %v", err)
	}
	if err := validateTxPoolInternals(pool2); err != nil {
		t.Errorf("pool 2 internal state corrupted: %v", err)
	}
}

// Tests that if the transaction count belonging to multiple accounts go above
// some hard threshold, the higher transactions are dropped to prevent DOS
// attacks.
func TestTransactionPendingGlobalLimiting(t *testing.T) {
	t.Parallel()

	// Create the pool to test the limit enforcement with
	statedb, _ := state.New(common.Hash{}, state.NewDatabase(database.NewMemoryDBManager()), nil)
	blockchain := &testBlockChain{statedb, 1000000, new(event.Feed)}

	config := testTxPoolConfig
	config.ExecSlotsAll = config.ExecSlotsAccount * 10

	pool := NewTxPool(config, params.TestChainConfig, blockchain)
	defer pool.Stop()

	// Create a number of test accounts and fund them
	keys := make([]*ecdsa.PrivateKey, 5)
	for i := 0; i < len(keys); i++ {
		keys[i], _ = crypto.GenerateKey()
		testAddBalance(pool, crypto.PubkeyToAddress(keys[i].PublicKey), big.NewInt(1000000))
	}
	// Generate and queue a batch of transactions
	nonces := make(map[common.Address]uint64)

	txs := types.Transactions{}
	for _, key := range keys {
		addr := crypto.PubkeyToAddress(key.PublicKey)
		for j := 0; j < int(config.ExecSlotsAll)/len(keys)*2; j++ {
			txs = append(txs, transaction(nonces[addr], 100000, key))
			nonces[addr]++
		}
	}
	// Import the batch and verify that limits have been enforced
	pool.AddRemotes(txs)

	pending := 0
	for _, list := range pool.pending {
		pending += list.Len()
	}
	if pending > int(config.ExecSlotsAll) {
		t.Fatalf("total pending transactions overflow allowance: %d > %d", pending, config.ExecSlotsAll)
	}
	if err := validateTxPoolInternals(pool); err != nil {
		t.Fatalf("pool internal state corrupted: %v", err)
	}
}

// Tests that if transactions start being capped, transactions are also removed from 'all'
func TestTransactionCapClearsFromAll(t *testing.T) {
	t.Parallel()

	// Create the pool to test the limit enforcement with
	statedb, _ := state.New(common.Hash{}, state.NewDatabase(database.NewMemoryDBManager()), nil)
	blockchain := &testBlockChain{statedb, 1000000, new(event.Feed)}

	config := testTxPoolConfig
	config.ExecSlotsAccount = 2
	config.NonExecSlotsAccount = 2
	config.ExecSlotsAll = 8

	pool := NewTxPool(config, params.TestChainConfig, blockchain)
	defer pool.Stop()

	// Create a number of test accounts and fund them
	key, _ := crypto.GenerateKey()
	addr := crypto.PubkeyToAddress(key.PublicKey)
	pool.currentState.AddBalance(addr, big.NewInt(1000000))

	txs := types.Transactions{}
	for j := 0; j < int(config.ExecSlotsAll)*2; j++ {
		txs = append(txs, transaction(uint64(j), 100000, key))
	}
	// Import the batch and verify that limits have been enforced
	pool.AddRemotes(txs)
	if err := validateTxPoolInternals(pool); err != nil {
		t.Fatalf("pool internal state corrupted: %v", err)
	}
}

// Tests that if the transaction count belonging to multiple accounts go above
// some hard threshold, if they are under the minimum guaranteed slot count then
// the transactions are still kept.
func TestTransactionPendingMinimumAllowance(t *testing.T) {
	t.Parallel()

	// Create the pool to test the limit enforcement with
	statedb, _ := state.New(common.Hash{}, state.NewDatabase(database.NewMemoryDBManager()), nil)
	blockchain := &testBlockChain{statedb, 1000000, new(event.Feed)}

	config := testTxPoolConfig
	config.ExecSlotsAll = 0

	pool := NewTxPool(config, params.TestChainConfig, blockchain)
	defer pool.Stop()

	// Create a number of test accounts and fund them
	keys := make([]*ecdsa.PrivateKey, 5)
	for i := 0; i < len(keys); i++ {
		keys[i], _ = crypto.GenerateKey()
		pool.currentState.AddBalance(crypto.PubkeyToAddress(keys[i].PublicKey), big.NewInt(1000000))
	}
	// Generate and queue a batch of transactions
	nonces := make(map[common.Address]uint64)

	txs := types.Transactions{}
	for _, key := range keys {
		addr := crypto.PubkeyToAddress(key.PublicKey)
		for j := 0; j < int(config.ExecSlotsAccount)*2; j++ {
			txs = append(txs, transaction(nonces[addr], 100000, key))
			nonces[addr]++
		}
	}
	// Import the batch and verify that limits have been enforced
	pool.AddRemotes(txs)

	for addr, list := range pool.pending {
		if list.Len() != int(config.ExecSlotsAccount) {
			t.Errorf("addr %x: total pending transactions mismatch: have %d, want %d", addr, list.Len(), config.ExecSlotsAccount)
		}
	}
	if err := validateTxPoolInternals(pool); err != nil {
		t.Fatalf("pool internal state corrupted: %v", err)
	}
}

// NOTE-Klaytn Disable test, because we don't have a pool repricing feature anymore.
// Tests that setting the transaction pool gas price to a higher value correctly
// discards everything cheaper than that and moves any gapped transactions back
// from the pending pool to the queue.
//
// Note, local transactions are never allowed to be dropped.
/*
func TestTransactionPoolRepricing(t *testing.T) {
	t.Parallel()

	// Create the pool to test the pricing enforcement with
	statedb, _ := state.New(common.Hash{}, state.NewDatabase(database.NewMemDB()))
	blockchain := &testBlockChain{statedb, 1000000, new(event.Feed)}

	pool := NewTxPool(testTxPoolConfig, params.TestChainConfig, blockchain)
	defer pool.Stop()

	// Keep track of transaction events to ensure all executables get announced
	events := make(chan NewTxsEvent, 32)
	sub := pool.txFeed.Subscribe(events)
	defer sub.Unsubscribe()

	// Create a number of test accounts and fund them
	keys := make([]*ecdsa.PrivateKey, 4)
	for i := 0; i < len(keys); i++ {
		keys[i], _ = crypto.GenerateKey()
		pool.currentState.AddBalance(crypto.PubkeyToAddress(keys[i].PublicKey), big.NewInt(1000000))
	}
	// Generate and queue a batch of transactions, both pending and queued
	txs := types.Transactions{}

	txs = append(txs, pricedTransaction(0, 100000, big.NewInt(2), keys[0]))
	txs = append(txs, pricedTransaction(1, 100000, big.NewInt(1), keys[0]))
	txs = append(txs, pricedTransaction(2, 100000, big.NewInt(2), keys[0]))

	txs = append(txs, pricedTransaction(0, 100000, big.NewInt(1), keys[1]))
	txs = append(txs, pricedTransaction(1, 100000, big.NewInt(2), keys[1]))
	txs = append(txs, pricedTransaction(2, 100000, big.NewInt(2), keys[1]))

	txs = append(txs, pricedTransaction(1, 100000, big.NewInt(2), keys[2]))
	txs = append(txs, pricedTransaction(2, 100000, big.NewInt(1), keys[2]))
	txs = append(txs, pricedTransaction(3, 100000, big.NewInt(2), keys[2]))

	ltx := pricedTransaction(0, 100000, big.NewInt(1), keys[3])

	// Import the batch and that both pending and queued transactions match up
	pool.AddRemotes(txs)
	pool.AddLocal(ltx)

	pending, queued := pool.Stats()
	if pending != 7 {
		t.Fatalf("pending transactions mismatched: have %d, want %d", pending, 7)
	}
	if queued != 3 {
		t.Fatalf("queued transactions mismatched: have %d, want %d", queued, 3)
	}
	if err := validateEvents(events, 7); err != nil {
		t.Fatalf("original event firing failed: %v", err)
	}
	if err := validateTxPoolInternals(pool); err != nil {
		t.Fatalf("pool internal state corrupted: %v", err)
	}
	// Reprice the pool and check that underpriced transactions get dropped
	pool.SetGasPrice(big.NewInt(2))

	pending, queued = pool.Stats()
	if pending != 2 {
		t.Fatalf("pending transactions mismatched: have %d, want %d", pending, 2)
	}
	if queued != 5 {
		t.Fatalf("queued transactions mismatched: have %d, want %d", queued, 5)
	}
	if err := validateEvents(events, 0); err != nil {
		t.Fatalf("reprice event firing failed: %v", err)
	}
	if err := validateTxPoolInternals(pool); err != nil {
		t.Fatalf("pool internal state corrupted: %v", err)
	}
	// NOTE-Klaytn Klaytn currently accepts remote txs regardless of gas price.
	// TODO-Klaytn-RemoveLater Remove or uncomment the code below once the policy for how to
	//         deal with underpriced remote txs is decided.
	// Check that we can't add the old transactions back
	//if err := pool.AddRemote(pricedTransaction(1, 100000, big.NewInt(1), keys[0])); err != ErrUnderpriced {
	//	t.Fatalf("adding underpriced pending transaction error mismatch: have %v, want %v", err, ErrUnderpriced)
	//}
	//if err := pool.AddRemote(pricedTransaction(0, 100000, big.NewInt(1), keys[1])); err != ErrUnderpriced {
	//	t.Fatalf("adding underpriced pending transaction error mismatch: have %v, want %v", err, ErrUnderpriced)
	//}
	//if err := pool.AddRemote(pricedTransaction(2, 100000, big.NewInt(1), keys[2])); err != ErrUnderpriced {
	//	t.Fatalf("adding underpriced queued transaction error mismatch: have %v, want %v", err, ErrUnderpriced)
	//}
	if err := validateEvents(events, 0); err != nil {
		t.Fatalf("post-reprice event firing failed: %v", err)
	}
	if err := validateTxPoolInternals(pool); err != nil {
		t.Fatalf("pool internal state corrupted: %v", err)
	}
	// However we can add local underpriced transactions
	tx := pricedTransaction(1, 100000, big.NewInt(1), keys[3])
	if err := pool.AddLocal(tx); err != nil {
		t.Fatalf("failed to add underpriced local transaction: %v", err)
	}
	if pending, _ = pool.Stats(); pending != 3 {
		t.Fatalf("pending transactions mismatched: have %d, want %d", pending, 3)
	}
	if err := validateEvents(events, 1); err != nil {
		t.Fatalf("post-reprice local event firing failed: %v", err)
	}
	if err := validateTxPoolInternals(pool); err != nil {
		t.Fatalf("pool internal state corrupted: %v", err)
	}
	// And we can fill gaps with properly priced transactions
	if err := pool.AddRemote(pricedTransaction(1, 100000, big.NewInt(2), keys[0])); err != nil {
		t.Fatalf("failed to add pending transaction: %v", err)
	}
	if err := pool.AddRemote(pricedTransaction(0, 100000, big.NewInt(2), keys[1])); err != nil {
		t.Fatalf("failed to add pending transaction: %v", err)
	}
	if err := pool.AddRemote(pricedTransaction(2, 100000, big.NewInt(2), keys[2])); err != nil {
		t.Fatalf("failed to add queued transaction: %v", err)
	}
	if err := validateEvents(events, 5); err != nil {
		t.Fatalf("post-reprice event firing failed: %v", err)
	}
	if err := validateTxPoolInternals(pool); err != nil {
		t.Fatalf("pool internal state corrupted: %v", err)
	}
}
*/

// NOTE-GS Disable test, because we don't have a repricing policy
// TODO-Klaytn What's our rule for local transaction ?
// Tests that setting the transaction pool gas price to a higher value does not
// remove local transactions.
/*
func TestTransactionPoolRepricingKeepsLocals(t *testing.T) {
	t.Parallel()

	// Create the pool to test the pricing enforcement with
	statedb, _ := state.New(common.Hash{}, state.NewDatabase(database.NewMemDB()))
	blockchain := &testBlockChain{statedb, 1000000, new(event.Feed)}

	pool := NewTxPool(testTxPoolConfig, params.TestChainConfig, blockchain)
	defer pool.Stop()

	// Create a number of test accounts and fund them
	keys := make([]*ecdsa.PrivateKey, 3)
	for i := 0; i < len(keys); i++ {
		keys[i], _ = crypto.GenerateKey()
		pool.currentState.AddBalance(crypto.PubkeyToAddress(keys[i].PublicKey), big.NewInt(1000*1000000))
	}
	// Create transaction (both pending and queued) with a linearly growing gasprice
	for i := uint64(0); i < 500; i++ {
		// Add pending
		p_tx := pricedTransaction(i, 100000, big.NewInt(int64(i)), keys[2])
		if err := pool.AddLocal(p_tx); err != nil {
			t.Fatal(err)
		}
		// Add queued
		q_tx := pricedTransaction(i+501, 100000, big.NewInt(int64(i)), keys[2])
		if err := pool.AddLocal(q_tx); err != nil {
			t.Fatal(err)
		}
	}
	pending, queued := pool.Stats()
	expPending, expQueued := 500, 500
	validate := func() {
		pending, queued = pool.Stats()
		if pending != expPending {
			t.Fatalf("pending transactions mismatched: have %d, want %d", pending, expPending)
		}
		if queued != expQueued {
			t.Fatalf("queued transactions mismatched: have %d, want %d", queued, expQueued)
		}

		if err := validateTxPoolInternals(pool); err != nil {
			t.Fatalf("pool internal state corrupted: %v", err)
		}
	}
	validate()

	// Reprice the pool and check that nothing is dropped
	pool.SetGasPrice(big.NewInt(2))
	validate()

	pool.SetGasPrice(big.NewInt(2))
	pool.SetGasPrice(big.NewInt(4))
	pool.SetGasPrice(big.NewInt(8))
	pool.SetGasPrice(big.NewInt(100))
	validate()
}
*/

// NOTE-Klaytn Disable test, because we accept only transactions with a expected
//         gas price and there is no underpricing policy anymore.
// Tests that when the pool reaches its global transaction limit, underpriced
// transactions are gradually shifted out for more expensive ones and any gapped
// pending transactions are moved into the queue.
//
// Note, local transactions are never allowed to be dropped.
/*
func TestTransactionPoolUnderpricing(t *testing.T) {
	t.Parallel()

	// Create the pool to test the pricing enforcement with
	statedb, _ := state.New(common.Hash{}, state.NewDatabase(database.NewMemDB()))
	blockchain := &testBlockChain{statedb, 1000000, new(event.Feed)}

	config := testTxPoolConfig
	config.ExecSlotsAll = 2
	config.NonExecSlotsAll = 2

	pool := NewTxPool(config, params.TestChainConfig, blockchain)
	defer pool.Stop()

	// Keep track of transaction events to ensure all executables get announced
	events := make(chan NewTxsEvent, 32)
	sub := pool.txFeed.Subscribe(events)
	defer sub.Unsubscribe()

	// Create a number of test accounts and fund them
	keys := make([]*ecdsa.PrivateKey, 4)
	for i := 0; i < len(keys); i++ {
		keys[i], _ = crypto.GenerateKey()
		pool.currentState.AddBalance(crypto.PubkeyToAddress(keys[i].PublicKey), big.NewInt(1000000))
	}
	// Generate and queue a batch of transactions, both pending and queued
	txs := types.Transactions{}

	txs = append(txs, pricedTransaction(0, 100000, big.NewInt(1), keys[0]))
	txs = append(txs, pricedTransaction(1, 100000, big.NewInt(2), keys[0]))

	txs = append(txs, pricedTransaction(1, 100000, big.NewInt(1), keys[1]))

	ltx := pricedTransaction(0, 100000, big.NewInt(1), keys[2])

	// Import the batch and that both pending and queued transactions match up
	pool.AddRemotes(txs)
	pool.AddLocal(ltx)

	pending, queued := pool.Stats()
	if pending != 3 {
		t.Fatalf("pending transactions mismatched: have %d, want %d", pending, 3)
	}
	if queued != 1 {
		t.Fatalf("queued transactions mismatched: have %d, want %d", queued, 1)
	}
	if err := validateEvents(events, 3); err != nil {
		t.Fatalf("original event firing failed: %v", err)
	}
	if err := validateTxPoolInternals(pool); err != nil {
		t.Fatalf("pool internal state corrupted: %v", err)
	}
	// Ensure that adding an underpriced transaction on block limit fails
	if err := pool.AddRemote(pricedTransaction(0, 100000, big.NewInt(1), keys[1])); err != ErrUnderpriced {
		t.Fatalf("adding underpriced pending transaction error mismatch: have %v, want %v", err, ErrUnderpriced)
	}
	// Ensure that adding high priced transactions drops cheap ones, but not own
	if err := pool.AddRemote(pricedTransaction(0, 100000, big.NewInt(3), keys[1])); err != nil { // +K1:0 => -K1:1 => Pend K0:0, K0:1, K1:0, K2:0; Que -
		t.Fatalf("failed to add well priced transaction: %v", err)
	}
	if err := pool.AddRemote(pricedTransaction(2, 100000, big.NewInt(4), keys[1])); err != nil { // +K1:2 => -K0:0 => Pend K1:0, K2:0; Que K0:1 K1:2
		t.Fatalf("failed to add well priced transaction: %v", err)
	}
	if err := pool.AddRemote(pricedTransaction(3, 100000, big.NewInt(5), keys[1])); err != nil { // +K1:3 => -K0:1 => Pend K1:0, K2:0; Que K1:2 K1:3
		t.Fatalf("failed to add well priced transaction: %v", err)
	}
	pending, queued = pool.Stats()
	if pending != 2 {
		t.Fatalf("pending transactions mismatched: have %d, want %d", pending, 2)
	}
	if queued != 2 {
		t.Fatalf("queued transactions mismatched: have %d, want %d", queued, 2)
	}
	if err := validateEvents(events, 1); err != nil {
		t.Fatalf("additional event firing failed: %v", err)
	}
	if err := validateTxPoolInternals(pool); err != nil {
		t.Fatalf("pool internal state corrupted: %v", err)
	}
	// Ensure that adding local transactions can push out even higher priced ones
	ltx = pricedTransaction(1, 100000, big.NewInt(0), keys[2])
	if err := pool.AddLocal(ltx); err != nil {
		t.Fatalf("failed to append underpriced local transaction: %v", err)
	}
	ltx = pricedTransaction(0, 100000, big.NewInt(0), keys[3])
	if err := pool.AddLocal(ltx); err != nil {
		t.Fatalf("failed to add new underpriced local transaction: %v", err)
	}
	pending, queued = pool.Stats()
	if pending != 3 {
		t.Fatalf("pending transactions mismatched: have %d, want %d", pending, 3)
	}
	if queued != 1 {
		t.Fatalf("queued transactions mismatched: have %d, want %d", queued, 1)
	}
	if err := validateEvents(events, 2); err != nil {
		t.Fatalf("local event firing failed: %v", err)
	}
	if err := validateTxPoolInternals(pool); err != nil {
		t.Fatalf("pool internal state corrupted: %v", err)
	}
}
*/

// NOTE-Klaytn Disable test, because we accept only transactions with a expected
//         gas price and there is no underpricing policy anymore.
// Tests that more expensive transactions push out cheap ones from the pool, but
// without producing instability by creating gaps that start jumping transactions
// back and forth between queued/pending.
/*
func TestTransactionPoolStableUnderpricing(t *testing.T) {
	t.Parallel()

	// Create the pool to test the pricing enforcement with
	statedb, _ := state.New(common.Hash{}, state.NewDatabase(database.NewMemDB()))
	blockchain := &testBlockChain{statedb, 1000000, new(event.Feed)}

	config := testTxPoolConfig
	config.ExecSlotsAll = 128
	config.NonExecSlotsAll = 0

	pool := NewTxPool(config, params.TestChainConfig, blockchain)
	defer pool.Stop()

	// Keep track of transaction events to ensure all executables get announced
	events := make(chan NewTxsEvent, 32)
	sub := pool.txFeed.Subscribe(events)
	defer sub.Unsubscribe()

	// Create a number of test accounts and fund them
	keys := make([]*ecdsa.PrivateKey, 2)
	for i := 0; i < len(keys); i++ {
		keys[i], _ = crypto.GenerateKey()
		pool.currentState.AddBalance(crypto.PubkeyToAddress(keys[i].PublicKey), big.NewInt(1000000))
	}
	// Fill up the entire queue with the same transaction price points
	txs := types.Transactions{}
	for i := uint64(0); i < config.ExecSlotsAll; i++ {
		txs = append(txs, pricedTransaction(i, 100000, big.NewInt(1), keys[0]))
	}
	pool.AddRemotes(txs)

	pending, queued := pool.Stats()
	if pending != int(config.ExecSlotsAll) {
		t.Fatalf("pending transactions mismatched: have %d, want %d", pending, config.ExecSlotsAll)
	}
	if queued != 0 {
		t.Fatalf("queued transactions mismatched: have %d, want %d", queued, 0)
	}
	if err := validateEvents(events, int(config.ExecSlotsAll)); err != nil {
		t.Fatalf("original event firing failed: %v", err)
	}
	if err := validateTxPoolInternals(pool); err != nil {
		t.Fatalf("pool internal state corrupted: %v", err)
	}
	// Ensure that adding high priced transactions drops a cheap, but doesn't produce a gap
	if err := pool.AddRemote(pricedTransaction(0, 100000, big.NewInt(3), keys[1])); err != nil {
		t.Fatalf("failed to add well priced transaction: %v", err)
	}
	pending, queued = pool.Stats()
	if pending != int(config.ExecSlotsAll) {
		t.Fatalf("pending transactions mismatched: have %d, want %d", pending, config.ExecSlotsAll)
	}
	if queued != 0 {
		t.Fatalf("queued transactions mismatched: have %d, want %d", queued, 0)
	}
	if err := validateEvents(events, 1); err != nil {
		t.Fatalf("additional event firing failed: %v", err)
	}
	if err := validateTxPoolInternals(pool); err != nil {
		t.Fatalf("pool internal state corrupted: %v", err)
	}
}
*/

// NOTE-Klaytn Disable this test, because we don't have a replacement rule.
// Tests that the pool rejects replacement transactions that don't meet the minimum
// price bump required.
/*
func TestTransactionReplacement(t *testing.T) {
	t.Parallel()

	// Create the pool to test the pricing enforcement with
	statedb, _ := state.New(common.Hash{}, state.NewDatabase(database.NewMemDB()))
	blockchain := &testBlockChain{statedb, 1000000, new(event.Feed)}

	pool := NewTxPool(testTxPoolConfig, params.TestChainConfig, blockchain)
	defer pool.Stop()

	// Keep track of transaction events to ensure all executables get announced
	events := make(chan NewTxsEvent, 32)
	sub := pool.txFeed.Subscribe(events)
	defer sub.Unsubscribe()

	// Create a test account to add transactions with
	key, _ := crypto.GenerateKey()
	pool.currentState.AddBalance(crypto.PubkeyToAddress(key.PublicKey), big.NewInt(1000000000))

	// Add pending transactions, ensuring the minimum price bump is enforced for replacement (for ultra low prices too)
	price := int64(100)
	threshold := (price * (100 + int64(testTxPoolConfig.PriceBump))) / 100

	if err := pool.AddRemote(pricedTransaction(0, 100000, big.NewInt(1), key)); err != nil {
		t.Fatalf("failed to add original cheap pending transaction: %v", err)
	}
	if err := pool.AddRemote(pricedTransaction(0, 100001, big.NewInt(1), key)); err != ErrReplaceUnderpriced {
		t.Fatalf("original cheap pending transaction replacement error mismatch: have %v, want %v", err, ErrReplaceUnderpriced)
	}
	if err := pool.AddRemote(pricedTransaction(0, 100000, big.NewInt(2), key)); err != nil {
		t.Fatalf("failed to replace original cheap pending transaction: %v", err)
	}
	if err := validateEvents(events, 2); err != nil {
		t.Fatalf("cheap replacement event firing failed: %v", err)
	}

	if err := pool.AddRemote(pricedTransaction(0, 100000, big.NewInt(price), key)); err != nil {
		t.Fatalf("failed to add original proper pending transaction: %v", err)
	}
	if err := pool.AddRemote(pricedTransaction(0, 100001, big.NewInt(threshold-1), key)); err != ErrReplaceUnderpriced {
		t.Fatalf("original proper pending transaction replacement error mismatch: have %v, want %v", err, ErrReplaceUnderpriced)
	}
	if err := pool.AddRemote(pricedTransaction(0, 100000, big.NewInt(threshold), key)); err != nil {
		t.Fatalf("failed to replace original proper pending transaction: %v", err)
	}
	if err := validateEvents(events, 2); err != nil {
		t.Fatalf("proper replacement event firing failed: %v", err)
	}
	// Add queued transactions, ensuring the minimum price bump is enforced for replacement (for ultra low prices too)
	if err := pool.AddRemote(pricedTransaction(2, 100000, big.NewInt(1), key)); err != nil {
		t.Fatalf("failed to add original cheap queued transaction: %v", err)
	}
	if err := pool.AddRemote(pricedTransaction(2, 100001, big.NewInt(1), key)); err != ErrReplaceUnderpriced {
		t.Fatalf("original cheap queued transaction replacement error mismatch: have %v, want %v", err, ErrReplaceUnderpriced)
	}
	if err := pool.AddRemote(pricedTransaction(2, 100000, big.NewInt(2), key)); err != nil {
		t.Fatalf("failed to replace original cheap queued transaction: %v", err)
	}

	if err := pool.AddRemote(pricedTransaction(2, 100000, big.NewInt(price), key)); err != nil {
		t.Fatalf("failed to add original proper queued transaction: %v", err)
	}
	if err := pool.AddRemote(pricedTransaction(2, 100001, big.NewInt(threshold-1), key)); err != ErrReplaceUnderpriced {
		t.Fatalf("original proper queued transaction replacement error mismatch: have %v, want %v", err, ErrReplaceUnderpriced)
	}
	if err := pool.AddRemote(pricedTransaction(2, 100000, big.NewInt(threshold), key)); err != nil {
		t.Fatalf("failed to replace original proper queued transaction: %v", err)
	}

	if err := validateEvents(events, 0); err != nil {
		t.Fatalf("queued replacement event firing failed: %v", err)
	}
	if err := validateTxPoolInternals(pool); err != nil {
		t.Fatalf("pool internal state corrupted: %v", err)
	}
}
*/

// Tests that local transactions are journaled to disk, but remote transactions
// get discarded between restarts.
func TestTransactionJournaling(t *testing.T)         { testTransactionJournaling(t, false) }
func TestTransactionJournalingNoLocals(t *testing.T) { testTransactionJournaling(t, true) }

func testTransactionJournaling(t *testing.T, nolocals bool) {
	t.Parallel()

	// Create a temporary file for the journal
	file, err := ioutil.TempFile("", "")
	if err != nil {
		t.Fatalf("failed to create temporary journal: %v", err)
	}
	journal := file.Name()
	defer os.Remove(journal)

	// Clean up the temporary file, we only need the path for now
	file.Close()
	os.Remove(journal)

	// Create the original pool to inject transaction into the journal
	statedb, _ := state.New(common.Hash{}, state.NewDatabase(database.NewMemoryDBManager()), nil)
	blockchain := &testBlockChain{statedb, 1000000, new(event.Feed)}

	config := testTxPoolConfig
	config.NoLocals = nolocals
	config.Journal = journal
	config.JournalInterval = time.Second

	pool := NewTxPool(config, params.TestChainConfig, blockchain)

	// Create two test accounts to ensure remotes expire but locals do not
	local, _ := crypto.GenerateKey()
	remote, _ := crypto.GenerateKey()

	testAddBalance(pool, crypto.PubkeyToAddress(local.PublicKey), big.NewInt(1000000000))
	testAddBalance(pool, crypto.PubkeyToAddress(remote.PublicKey), big.NewInt(1000000000))

	// Add three local and a remote transactions and ensure they are queued up
	if err := pool.AddLocal(pricedTransaction(0, 100000, big.NewInt(1), local)); err != nil {
		t.Fatalf("failed to add local transaction: %v", err)
	}
	if err := pool.AddLocal(pricedTransaction(1, 100000, big.NewInt(1), local)); err != nil {
		t.Fatalf("failed to add local transaction: %v", err)
	}
	if err := pool.AddLocal(pricedTransaction(2, 100000, big.NewInt(1), local)); err != nil {
		t.Fatalf("failed to add local transaction: %v", err)
	}
	if err := pool.AddRemote(pricedTransaction(0, 100000, big.NewInt(1), remote)); err != nil {
		t.Fatalf("failed to add remote transaction: %v", err)
	}
	pending, queued := pool.Stats()
	if pending != 4 {
		t.Fatalf("pending transactions mismatched: have %d, want %d", pending, 4)
	}
	if queued != 0 {
		t.Fatalf("queued transactions mismatched: have %d, want %d", queued, 0)
	}
	if err := validateTxPoolInternals(pool); err != nil {
		t.Fatalf("pool internal state corrupted: %v", err)
	}
	// Terminate the old pool, bump the local nonce, create a new pool and ensure relevant transaction survive
	pool.Stop()
	statedb.SetNonce(crypto.PubkeyToAddress(local.PublicKey), 1)
	blockchain = &testBlockChain{statedb, 1000000, new(event.Feed)}

	pool = NewTxPool(config, params.TestChainConfig, blockchain)

	pending, queued = pool.Stats()
	if queued != 0 {
		t.Fatalf("queued transactions mismatched: have %d, want %d", queued, 0)
	}
	if nolocals {
		if pending != 0 {
			t.Fatalf("pending transactions mismatched: have %d, want %d", pending, 0)
		}
	} else {
		if pending != 2 {
			t.Fatalf("pending transactions mismatched: have %d, want %d", pending, 2)
		}
	}
	if err := validateTxPoolInternals(pool); err != nil {
		t.Fatalf("pool internal state corrupted: %v", err)
	}
	// Bump the nonce temporarily and ensure the newly invalidated transaction is removed
	statedb.SetNonce(crypto.PubkeyToAddress(local.PublicKey), 2)
	pool.lockedReset(nil, nil)
	time.Sleep(2 * config.JournalInterval)
	pool.Stop()

	statedb.SetNonce(crypto.PubkeyToAddress(local.PublicKey), 1)
	blockchain = &testBlockChain{statedb, 1000000, new(event.Feed)}
	pool = NewTxPool(config, params.TestChainConfig, blockchain)

	pending, queued = pool.Stats()
	if pending != 0 {
		t.Fatalf("pending transactions mismatched: have %d, want %d", pending, 0)
	}
	if nolocals {
		if queued != 0 {
			t.Fatalf("queued transactions mismatched: have %d, want %d", queued, 0)
		}
	} else {
		if queued != 1 {
			t.Fatalf("queued transactions mismatched: have %d, want %d", queued, 1)
		}
	}
	if err := validateTxPoolInternals(pool); err != nil {
		t.Fatalf("pool internal state corrupted: %v", err)
	}
	pool.Stop()
}

// TestTransactionStatusCheck tests that the pool can correctly retrieve the
// pending status of individual transactions.
func TestTransactionStatusCheck(t *testing.T) {
	t.Parallel()

	// Create the pool to test the status retrievals with
	statedb, _ := state.New(common.Hash{}, state.NewDatabase(database.NewMemoryDBManager()), nil)
	blockchain := &testBlockChain{statedb, 1000000, new(event.Feed)}

	pool := NewTxPool(testTxPoolConfig, params.TestChainConfig, blockchain)
	defer pool.Stop()

	// Create the test accounts to check various transaction statuses with
	keys := make([]*ecdsa.PrivateKey, 3)
	for i := 0; i < len(keys); i++ {
		keys[i], _ = crypto.GenerateKey()
		testAddBalance(pool, crypto.PubkeyToAddress(keys[i].PublicKey), big.NewInt(1000000))
	}
	// Generate and queue a batch of transactions, both pending and queued
	txs := types.Transactions{}

	txs = append(txs, pricedTransaction(0, 100000, big.NewInt(1), keys[0])) // Pending only
	txs = append(txs, pricedTransaction(0, 100000, big.NewInt(1), keys[1])) // Pending and queued
	txs = append(txs, pricedTransaction(2, 100000, big.NewInt(1), keys[1]))
	txs = append(txs, pricedTransaction(2, 100000, big.NewInt(1), keys[2])) // Queued only

	// Import the transaction and ensure they are correctly added
	pool.AddRemotes(txs)

	pending, queued := pool.Stats()
	if pending != 2 {
		t.Fatalf("pending transactions mismatched: have %d, want %d", pending, 2)
	}
	if queued != 2 {
		t.Fatalf("queued transactions mismatched: have %d, want %d", queued, 2)
	}
	if err := validateTxPoolInternals(pool); err != nil {
		t.Fatalf("pool internal state corrupted: %v", err)
	}
	// Retrieve the status of each transaction and validate them
	hashes := make([]common.Hash, len(txs))
	for i, tx := range txs {
		hashes[i] = tx.Hash()
	}
	hashes = append(hashes, common.Hash{})

	statuses := pool.Status(hashes)
	expect := []TxStatus{TxStatusPending, TxStatusPending, TxStatusQueued, TxStatusQueued, TxStatusUnknown}

	for i := 0; i < len(statuses); i++ {
		if statuses[i] != expect[i] {
			t.Errorf("transaction %d: status mismatch: have %v, want %v", i, statuses[i], expect[i])
		}
	}
}

func TestDynamicFeeTransactionVeryHighValues(t *testing.T) {
	t.Parallel()

	pool, key := setupTxPoolWithConfig(eip1559Config)
	defer pool.Stop()

	veryBigNumber := big.NewInt(1)
	veryBigNumber.Lsh(veryBigNumber, 300)

	tx := dynamicFeeTx(0, 100, big.NewInt(1), veryBigNumber, key)
	if err := pool.AddRemote(tx); err != ErrTipVeryHigh {
		t.Error("expected", ErrTipVeryHigh, "got", err)
	}

	tx2 := dynamicFeeTx(0, 100, veryBigNumber, big.NewInt(1), key)
	if err := pool.AddRemote(tx2); err != ErrFeeCapVeryHigh {
		t.Error("expected", ErrFeeCapVeryHigh, "got", err)
	}
}

// TODO : Need to KIP-71 hardfork
//func TestDynamicFeeTransactionHasNotSameGasPrice(t *testing.T) {
//	t.Parallel()
//
//	pool, key := setupTxPoolWithConfig(eip1559Config)
//	defer pool.Stop()
//
//	// Ensure gasFeeCap is greater than or equal to gasTipCap.
//	tx := dynamicFeeTx(0, 100, big.NewInt(1), big.NewInt(2), key)
//	if err := pool.AddRemote(tx); err != ErrTipAboveFeeCap {
//		t.Error("expected", ErrTipAboveFeeCap, "got", err)
//	}
//
//	// The GasTipCap is equal to gasPrice that config at TxPool.
//	tx2 := dynamicFeeTx(0, 100, big.NewInt(2), big.NewInt(2), key)
//	if err := pool.AddRemote(tx2); err != ErrInvalidGasTipCap {
//		t.Error("expected", ErrInvalidGasTipCap, "got", err)
//	}
//}

// TODO : Need to KIP-71 hardfork
//func TestDynamicFeeTransactionAccepted(t *testing.T) {
//	t.Parallel()
//
//	pool, key := setupTxPoolWithConfig(eip1559Config)
//	defer pool.Stop()
//
//	testAddBalance(pool, crypto.PubkeyToAddress(key.PublicKey), big.NewInt(1000000))
//
//	tx := dynamicFeeTx(0, 21000, big.NewInt(1), big.NewInt(1), key)
//	if err := pool.AddRemote(tx); err != nil {
//		t.Error("error", "got", err)
//	}
//
//	tx2 := dynamicFeeTx(1, 21000, big.NewInt(1), big.NewInt(1), key)
//	if err := pool.AddRemote(tx2); err != nil {
//		t.Error("error", "got", err)
//	}
//}

// TestDynamicFeeTransactionNotAcceptedNotEnableHardfork tests that the pool didn't accept dynamic tx if the pool didn't enable eip1559 hardfork.
func TestDynamicFeeTransactionNotAcceptedNotEnableHardfork(t *testing.T) {
	t.Parallel()

	pool, key := setupTxPool()

	tx := dynamicFeeTx(0, 21000, big.NewInt(1), big.NewInt(1), key)
	if err := pool.AddRemote(tx); err != ErrTxTypeNotSupported {
		t.Error("expected", ErrTxTypeNotSupported, "got", err)
	}

	if err := pool.AddLocal(tx); err != ErrTxTypeNotSupported {
		t.Error("expected", ErrTxTypeNotSupported, "got", err)
	}
}

// TestDynamicFeeTransactionAccepted tests that pool accept the transaction which has gasFeeCap bigger than or equal to baseFee.
func TestDynamicFeeTransactionAccepted(t *testing.T) {
	t.Parallel()
	baseFee := big.NewInt(30)

	pool, key := setupTxPoolWithConfig(eip1559Config)
	defer pool.Stop()
	pool.SetGasPrice(baseFee)

	testAddBalance(pool, crypto.PubkeyToAddress(key.PublicKey), big.NewInt(10000000000))

	// The GasFeeCap equal to baseFee and gasTipCap is lower than baseFee(ignored).
	tx := dynamicFeeTx(0, 21000, big.NewInt(30), big.NewInt(1), key)
	if err := pool.AddRemote(tx); err != nil {
		t.Error("error", "got", err)
	}

	// The GasFeeCap bigger than baseFee and gasTipCap is equal to baseFee(ignored).
	tx2 := dynamicFeeTx(1, 21000, big.NewInt(40), big.NewInt(30), key)
	if err := pool.AddRemote(tx2); err != nil {
		t.Error("error", "got", err)
	}

	// The GasFeeCap greater than baseFee and gasTipCap is bigger than baseFee(ignored).
	tx3 := dynamicFeeTx(2, 21000, big.NewInt(50), big.NewInt(50), key)
	if err := pool.AddRemote(tx3); err != nil {
		t.Error("error", "got", err)
	}
}

// TestTransactionAccepted tests that pool accepted transaction which has gasPrice bigger than or equal to baseFee.
func TestTransactionAccepted(t *testing.T) {
	t.Parallel()
	baseFee := big.NewInt(30)

	pool, key := setupTxPoolWithConfig(eip1559Config)
	defer pool.Stop()
	pool.SetGasPrice(baseFee)

	testAddBalance(pool, crypto.PubkeyToAddress(key.PublicKey), big.NewInt(10000000000))

	// The transaction's gasPrice equal to baseFee.
	tx1 := pricedTransaction(0, 21000, big.NewInt(30), key)
	if err := pool.AddRemote(tx1); err != nil {
		t.Error("error", "got", err)
	}

	// The transaction's gasPrice bigger than baseFee.
	tx2 := pricedTransaction(1, 21000, big.NewInt(40), key)
	if err := pool.AddRemote(tx2); err != nil {
		t.Error("error", "got", err)
	}
}

<<<<<<< HEAD
// TestDynamicFeeTransactionNotAcceptedWithLowerGasPrice tests that pool didn't accept the transaction which has gasFeeCap lower than baseFee.
func TestDynamicFeeTransactionNotAcceptedWithLowerGasPrice(t *testing.T) {
	t.Parallel()
	baseFee := big.NewInt(30)

	pool, key := setupTxPoolWithConfig(eip1559Config)
	defer pool.Stop()
	pool.SetGasPrice(baseFee)

	testAddBalance(pool, crypto.PubkeyToAddress(key.PublicKey), big.NewInt(10000000000))

	// The gasFeeCap equal to baseFee and gasTipCap is lower than baseFee(ignored).
	tx := dynamicFeeTx(0, 21000, big.NewInt(20), big.NewInt(1), key)
	if err := pool.AddRemote(tx); err != ErrFeeCapBelowBaseFee {
		t.Error("error", "got", err)
	}
}

// TestTransactionNotAcceptedWithLowerGasPrice tests that pool didn't accept the transaction which has gasPrice lower than baseFee.
func TestTransactionNotAcceptedWithLowerGasPrice(t *testing.T) {
	t.Parallel()
	baseFee := big.NewInt(30)

	pool, key := setupTxPoolWithConfig(eip1559Config)
	defer pool.Stop()
	pool.SetGasPrice(baseFee)

	testAddBalance(pool, crypto.PubkeyToAddress(key.PublicKey), big.NewInt(10000000000))

	tx := pricedTransaction(0, 21000, big.NewInt(20), key)
	if err := pool.AddRemote(tx); err != ErrGasPriceBelowBaseFee {
		t.Error("error", "got", err)
	}
}

// TestTransactionsPromoteFull is a test to check whether transactions in the queue are promoted to Pending
// by filtering them with gasPrice greater than or equal to baseFee and sorting them in nonce sequentially order.
// This test expected that all transactions in queue promoted pending.
func TestTransactionsPromoteFull(t *testing.T) {
	t.Parallel()

	pool, key := setupTxPoolWithConfig(eip1559Config)
	defer pool.Stop()

	from := crypto.PubkeyToAddress(key.PublicKey)

	baseFee := big.NewInt(10)
	pool.SetGasPrice(baseFee)

	testAddBalance(pool, from, big.NewInt(1000000000))

	// Generate and queue a batch of transactions, both pending and queued
	txs := types.Transactions{}
	txs = append(txs, pricedTransaction(0, 100000, big.NewInt(50), key))
	txs = append(txs, pricedTransaction(1, 100000, big.NewInt(30), key))
	txs = append(txs, pricedTransaction(2, 100000, big.NewInt(30), key))
	txs = append(txs, pricedTransaction(3, 100000, big.NewInt(30), key))

	for _, tx := range txs {
		pool.enqueueTx(tx.Hash(), tx)
	}

	pool.promoteExecutables(nil)

	assert.Equal(t, pool.pending[from].Len(), 4)

	for i, tx := range txs {
		assert.True(t, reflect.DeepEqual(tx, pool.pending[from].txs.items[uint64(i)]))
	}
}

// TestTransactionsPromotePartial is a test to check whether transactions in the queue are promoted to Pending
// by filtering them with gasPrice greater than or equal to baseFee and sorting them in nonce sequentially order.
// This test expected that partially transaction in queue promoted pending.
func TestTransactionsPromotePartial(t *testing.T) {
	t.Parallel()

	pool, key := setupTxPoolWithConfig(eip1559Config)
	defer pool.Stop()

	from := crypto.PubkeyToAddress(key.PublicKey)

	baseFee := big.NewInt(10)
	pool.SetGasPrice(baseFee)

	testAddBalance(pool, from, big.NewInt(1000000000))

	// Generate and queue a batch of transactions, both pending and queued
	txs := types.Transactions{}
	txs = append(txs, pricedTransaction(0, 100000, big.NewInt(50), key))
	txs = append(txs, pricedTransaction(1, 100000, big.NewInt(20), key))
	txs = append(txs, pricedTransaction(2, 100000, big.NewInt(20), key))
	txs = append(txs, pricedTransaction(3, 100000, big.NewInt(10), key))

	for _, tx := range txs {
		pool.enqueueTx(tx.Hash(), tx)
	}

	// set baseFee to 20.
	baseFee = big.NewInt(20)
	pool.gasPrice = baseFee

	pool.promoteExecutables(nil)

	assert.Equal(t, pool.pending[from].Len(), 3)
	assert.Equal(t, pool.queue[from].Len(), 1)

	// txs[0:2] should be promoted.
	for i := 0; i < 3; i++ {
		assert.True(t, reflect.DeepEqual(txs[i], pool.pending[from].txs.items[uint64(i)]))
	}

	// txs[3] shouldn't be promoted.
	assert.True(t, reflect.DeepEqual(txs[3], pool.queue[from].txs.items[3]))
}

// TestTransactionsPromoteMultipleAccount is a test to check whether transactions in the queue are promoted to Pending
// by filtering them with gasPrice greater than or equal to baseFee and sorting them in nonce sequentially order.
// This test expected that all transactions in queue promoted pending.
func TestTransactionsPromoteMultipleAccount(t *testing.T) {
	t.Parallel()

	pool, _ := setupTxPoolWithConfig(eip1559Config)
	defer pool.Stop()
	pool.SetGasPrice(big.NewInt(10))

	keys := make([]*ecdsa.PrivateKey, 3)
	froms := make([]common.Address, 3)
	for i := 0; i < 3; i++ {
		keys[i], _ = crypto.GenerateKey()
		froms[i] = crypto.PubkeyToAddress(keys[i].PublicKey)
		testAddBalance(pool, froms[i], big.NewInt(1000000000))
	}

	txs := types.Transactions{}

	txs = append(txs, pricedTransaction(0, 100000, big.NewInt(50), keys[0])) // Pending
	txs = append(txs, pricedTransaction(1, 100000, big.NewInt(40), keys[0])) // Pending
	txs = append(txs, pricedTransaction(2, 100000, big.NewInt(30), keys[0])) // Pending
	txs = append(txs, pricedTransaction(3, 100000, big.NewInt(20), keys[0])) // Pending

	txs = append(txs, pricedTransaction(1, 100000, big.NewInt(10), keys[1])) // Only Queue

	txs = append(txs, pricedTransaction(0, 100000, big.NewInt(50), keys[2])) // Pending
	txs = append(txs, pricedTransaction(1, 100000, big.NewInt(30), keys[2])) // Pending
	txs = append(txs, pricedTransaction(2, 100000, big.NewInt(30), keys[2])) // Pending
	txs = append(txs, pricedTransaction(4, 100000, big.NewInt(10), keys[2])) // Queue

	for i := 0; i < 9; i++ {
		pool.enqueueTx(txs[i].Hash(), txs[i])
	}

	pool.gasPrice = big.NewInt(20)

	pool.promoteExecutables(nil)

	assert.Equal(t, pool.pending[froms[0]].Len(), 4)

	assert.True(t, reflect.DeepEqual(txs[0], pool.pending[froms[0]].txs.items[uint64(0)]))
	assert.True(t, reflect.DeepEqual(txs[1], pool.pending[froms[0]].txs.items[uint64(1)]))
	assert.True(t, reflect.DeepEqual(txs[2], pool.pending[froms[0]].txs.items[uint64(2)]))
	assert.True(t, reflect.DeepEqual(txs[3], pool.pending[froms[0]].txs.items[uint64(3)]))

	assert.Equal(t, pool.queue[froms[1]].Len(), 1)
	assert.True(t, reflect.DeepEqual(txs[4], pool.queue[froms[1]].txs.items[1]))

	assert.Equal(t, pool.queue[froms[2]].Len(), 1)
	assert.Equal(t, pool.pending[froms[2]].Len(), 3)

	assert.True(t, reflect.DeepEqual(txs[5], pool.pending[froms[2]].txs.items[0]))
	assert.True(t, reflect.DeepEqual(txs[6], pool.pending[froms[2]].txs.items[1]))
	assert.True(t, reflect.DeepEqual(txs[7], pool.pending[froms[2]].txs.items[2]))
	assert.True(t, reflect.DeepEqual(txs[8], pool.queue[froms[2]].txs.items[4]))
}

// TestTransactionsDemotionMultipleAccount is a test if the transactions in pending are
// less than the gasPrice of the configured tx pool, check if they are demoted to the queue.
func TestTransactionsDemotionMultipleAccount(t *testing.T) {
	t.Parallel()

	pool, _ := setupTxPoolWithConfig(eip1559Config)
	defer pool.Stop()
	pool.SetGasPrice(big.NewInt(10))

	keys := make([]*ecdsa.PrivateKey, 3)
	froms := make([]common.Address, 3)
	for i := 0; i < 3; i++ {
		keys[i], _ = crypto.GenerateKey()
		froms[i] = crypto.PubkeyToAddress(keys[i].PublicKey)
		testAddBalance(pool, froms[i], big.NewInt(1000000000))
	}

	txs := types.Transactions{}

	txs = append(txs, pricedTransaction(0, 100000, big.NewInt(50), keys[0]))
	txs = append(txs, pricedTransaction(1, 100000, big.NewInt(40), keys[0]))
	txs = append(txs, pricedTransaction(2, 100000, big.NewInt(30), keys[0]))
	txs = append(txs, pricedTransaction(3, 100000, big.NewInt(20), keys[0]))

	txs = append(txs, pricedTransaction(0, 100000, big.NewInt(10), keys[1]))

	txs = append(txs, pricedTransaction(0, 100000, big.NewInt(50), keys[2]))
	txs = append(txs, pricedTransaction(1, 100000, big.NewInt(30), keys[2]))
	txs = append(txs, pricedTransaction(2, 100000, big.NewInt(30), keys[2]))
	txs = append(txs, pricedTransaction(3, 100000, big.NewInt(10), keys[2]))

	for i := 0; i < 9; i++ {
		pool.enqueueTx(txs[i].Hash(), txs[i])
	}

	pool.promoteExecutables(nil)
	assert.Equal(t, pool.pending[froms[0]].Len(), 4)
	assert.Equal(t, pool.pending[froms[1]].Len(), 1)
	assert.Equal(t, pool.pending[froms[2]].Len(), 4)
	// If gasPrice of txPool is set to 35, when demoteUnexecutables() is executed, it is saved for each transaction as shown below.
	// tx[0] : pending[from[0]]
	// tx[1] : pending[from[0]]
	// tx[2] : queue[from[0]]
	// tx[3] : queue[from[0]]

	// tx[4] : queue[from[1]]

	// tx[5] : pending[from[2]]
	// tx[6] : queue[from[2]]
	// tx[7] : queue[from[2]]
	// tx[7] : queue[from[2]]
	pool.gasPrice = big.NewInt(35)
	pool.demoteUnexecutables()

	assert.Equal(t, pool.queue[froms[0]].Len(), 2)
	assert.Equal(t, pool.pending[froms[0]].Len(), 2)

	assert.True(t, reflect.DeepEqual(txs[0], pool.pending[froms[0]].txs.items[uint64(0)]))
	assert.True(t, reflect.DeepEqual(txs[1], pool.pending[froms[0]].txs.items[uint64(1)]))
	assert.True(t, reflect.DeepEqual(txs[2], pool.queue[froms[0]].txs.items[uint64(2)]))
	assert.True(t, reflect.DeepEqual(txs[3], pool.queue[froms[0]].txs.items[uint64(3)]))

	assert.Equal(t, pool.queue[froms[1]].Len(), 1)
	assert.True(t, reflect.DeepEqual(txs[4], pool.queue[froms[1]].txs.items[0]))

	assert.Equal(t, pool.queue[froms[2]].Len(), 3)
	assert.Equal(t, pool.pending[froms[2]].Len(), 1)

	assert.True(t, reflect.DeepEqual(txs[5], pool.pending[froms[2]].txs.items[0]))
	assert.True(t, reflect.DeepEqual(txs[6], pool.queue[froms[2]].txs.items[1]))
	assert.True(t, reflect.DeepEqual(txs[7], pool.queue[froms[2]].txs.items[2]))
	assert.True(t, reflect.DeepEqual(txs[8], pool.queue[froms[2]].txs.items[3]))
=======
// TestFeeDelegatedTransaction checks feeDelegatedValueTransfer logic on tx pool
// the case when sender = feePayer has been included
func TestFeeDelegatedTransaction(t *testing.T) {
	t.Parallel()

	pool, key := setupTxPool()
	senderKey, _ := crypto.GenerateKey()
	feePayerKey, _ := crypto.GenerateKey()
	defer pool.Stop()

	testAddBalance(pool, crypto.PubkeyToAddress(senderKey.PublicKey), big.NewInt(60000))
	testAddBalance(pool, crypto.PubkeyToAddress(feePayerKey.PublicKey), big.NewInt(60000))

	tx := feeDelegatedTx(0, 40000, big.NewInt(1), big.NewInt(40000), senderKey, feePayerKey)

	if err := pool.AddRemote(tx); err != nil {
		t.Error("expected", "got", err)
	}

	testAddBalance(pool, crypto.PubkeyToAddress(key.PublicKey), big.NewInt(60000))

	// test on case when sender = feePayer
	// balance : 60k, tx.value : 40k, tx.fee : 40k
	tx1 := feeDelegatedTx(0, 40000, big.NewInt(1), big.NewInt(40000), key, key)

	// balance : 60k, tx.value : 10k, tx.fee : 40k
	tx2 := feeDelegatedTx(0, 40000, big.NewInt(1), big.NewInt(10000), key, key)

	if err := pool.AddRemote(tx1); err != ErrInsufficientFundsFrom {
		t.Error("expected", ErrInsufficientFundsFrom, "got", err)
	}

	if err := pool.AddRemote(tx2); err != nil {
		t.Error("expected", "got", err)
	}
}

func TestFeeDelegatedWithRatioTransaction(t *testing.T) {
	t.Parallel()

	pool, key := setupTxPool()
	senderKey, _ := crypto.GenerateKey()
	feePayerKey, _ := crypto.GenerateKey()
	defer pool.Stop()

	testAddBalance(pool, crypto.PubkeyToAddress(senderKey.PublicKey), big.NewInt(100000))
	testAddBalance(pool, crypto.PubkeyToAddress(feePayerKey.PublicKey), big.NewInt(100000))

	// Sender balance : 100k, FeePayer balance : 100k tx.value : 50k, tx.fee : 100k, FeeRatio : 10%
	tx1 := feeDelegatedWithRatioTx(0, 100000, big.NewInt(1), big.NewInt(50000), senderKey, feePayerKey, 10)

	// Sender balance : 100k, FeePayer balance : 100k tx.value : 50k, tx.fee : 100k, FeeRatio : 70%
	tx2 := feeDelegatedWithRatioTx(0, 100000, big.NewInt(1), big.NewInt(50000), senderKey, feePayerKey, 70)

	// Sender balance : 100k, FeePayer balance : 100k tx.value : 50k, tx.fee : 110k, FeeRatio : 99%
	tx3 := feeDelegatedWithRatioTx(1, 110000, big.NewInt(1), big.NewInt(50000), senderKey, feePayerKey, 99)

	if err := pool.AddRemote(tx1); err != ErrInsufficientFundsFrom {
		t.Error("expected", ErrInsufficientFundsFrom, "got", err)
	}

	if err := pool.AddRemote(tx2); err != nil {
		t.Error("expected", "got", err)
	}

	if err := pool.AddRemote(tx3); err != ErrInsufficientFundsFeePayer {
		t.Error("expected", ErrInsufficientFundsFeePayer, "got", err)
	}

	testAddBalance(pool, crypto.PubkeyToAddress(key.PublicKey), big.NewInt(60000))

	// test on case when sender = feePayer
	// balance : 60k, tx.value : 40k, tx.fee : 40k, ratio : 30%
	tx4 := feeDelegatedWithRatioTx(0, 40000, big.NewInt(1), big.NewInt(40000), key, key, 30)

	// balance : 60k, tx.value : 10k, tx.fee : 40k, ratio : 30%
	tx5 := feeDelegatedWithRatioTx(0, 40000, big.NewInt(1), big.NewInt(10000), key, key, 30)

	if err := pool.AddRemote(tx4); err != ErrInsufficientFundsFrom {
		t.Error("expected", ErrInsufficientFundsFrom, "got", err)
	}

	if err := pool.AddRemote(tx5); err != nil {
		t.Error("expected", "got", err)
	}
>>>>>>> 911cefcc
}

func TestTransactionJournalingSortedByTime(t *testing.T) {
	t.Parallel()

	// Create a temporary file for the journal
	file, err := ioutil.TempFile("", "")
	if err != nil {
		t.Fatalf("failed to create temporary journal: %v", err)
	}
	journal := file.Name()
	defer os.Remove(journal)

	// Clean up the temporary file, we only need the path for now
	file.Close()
	os.Remove(journal)

	// Create the pool to test the status retrievals with
	statedb, _ := state.New(common.Hash{}, state.NewDatabase(database.NewMemoryDBManager()), nil)
	blockchain := &testBlockChain{statedb, 1000000, new(event.Feed)}

	config := testTxPoolConfig
	config.Journal = journal

	pool := NewTxPool(config, params.TestChainConfig, blockchain)
	defer pool.Stop()

	// Create the test accounts to check various transaction statuses with
	keys := make([]*ecdsa.PrivateKey, 3)
	for i := 0; i < len(keys); i++ {
		keys[i], _ = crypto.GenerateKey()
		testAddBalance(pool, crypto.PubkeyToAddress(keys[i].PublicKey), big.NewInt(1000000))
	}
	// Generate and queue a batch of transactions, both pending and queued
	txs := types.Transactions{}

	txs = append(txs, pricedTransaction(0, 100000, big.NewInt(1), keys[0])) // Pending only
	txs = append(txs, pricedTransaction(0, 100000, big.NewInt(1), keys[1])) // Pending and queued
	txs = append(txs, pricedTransaction(2, 100000, big.NewInt(1), keys[1]))
	txs = append(txs, pricedTransaction(2, 100000, big.NewInt(1), keys[2])) // Queued only

	// Import the transaction locally and ensure they are correctly added
	pool.AddLocals(txs)

	// Execute rotate() to write transactions to file.
	pool.mu.Lock()
	if err := pool.journal.rotate(pool.local(), pool.signer); err != nil {
		t.Error("Failed to rotate local tx journal", "err", err)
	}
	pool.mu.Unlock()

	// Read a journal and load it.
	input, err := os.Open(pool.journal.path)
	if err != nil {
		t.Error(err)
	}
	defer input.Close()

	txsFromFile := make(types.Transactions, 4)
	stream := rlp.NewStream(input, 0)
	for i := 0; i < 4; i++ {
		tx := new(types.Transaction)
		if err = stream.Decode(tx); err != nil {
			if err != io.EOF {
				t.Error(err)
			}

			break
		}
		txsFromFile[i] = tx
	}

	// Check whether transactions loaded from journal file is sorted by time
	for i, tx := range txsFromFile {
		assert.Equal(t, txs[i].Hash(), tx.Hash())
		assert.False(t, txs[i].Time().Equal(tx.Time()))
	}
}

// Benchmarks the speed of validating the contents of the pending queue of the
// transaction pool.
func BenchmarkPendingDemotion100(b *testing.B)   { benchmarkPendingDemotion(b, 100) }
func BenchmarkPendingDemotion1000(b *testing.B)  { benchmarkPendingDemotion(b, 1000) }
func BenchmarkPendingDemotion10000(b *testing.B) { benchmarkPendingDemotion(b, 10000) }

func benchmarkPendingDemotion(b *testing.B, size int) {
	// Add a batch of transactions to a pool one by one
	pool, key := setupTxPool()
	defer pool.Stop()

	account, _ := deriveSender(transaction(0, 0, key))
	testAddBalance(pool, account, big.NewInt(1000000))

	for i := 0; i < size; i++ {
		tx := transaction(uint64(i), 100000, key)
		pool.promoteTx(account, tx.Hash(), tx)
	}
	// Benchmark the speed of pool validation
	b.ResetTimer()
	for i := 0; i < b.N; i++ {
		pool.demoteUnexecutables()
	}
}

// Benchmarks the speed of scheduling the contents of the future queue of the
// transaction pool.
func BenchmarkFuturePromotion100(b *testing.B)   { benchmarkFuturePromotion(b, 100) }
func BenchmarkFuturePromotion1000(b *testing.B)  { benchmarkFuturePromotion(b, 1000) }
func BenchmarkFuturePromotion10000(b *testing.B) { benchmarkFuturePromotion(b, 10000) }

func benchmarkFuturePromotion(b *testing.B, size int) {
	// Add a batch of transactions to a pool one by one
	pool, key := setupTxPool()
	defer pool.Stop()

	account, _ := deriveSender(transaction(0, 0, key))
	testAddBalance(pool, account, big.NewInt(1000000))

	for i := 0; i < size; i++ {
		tx := transaction(uint64(1+i), 100000, key)
		pool.enqueueTx(tx.Hash(), tx)
	}
	// Benchmark the speed of pool validation
	b.ResetTimer()
	for i := 0; i < b.N; i++ {
		pool.promoteExecutables(nil)
	}
}

// Benchmarks the speed of iterative transaction insertion.
func BenchmarkPoolInsert(b *testing.B) {
	// Generate a batch of transactions to enqueue into the pool
	pool, key := setupTxPool()
	defer pool.Stop()

	account, _ := deriveSender(transaction(0, 0, key))
	testAddBalance(pool, account, big.NewInt(1000000))

	txs := make(types.Transactions, b.N)
	for i := 0; i < b.N; i++ {
		txs[i] = transaction(uint64(i), 100000, key)
	}
	// Benchmark importing the transactions into the queue
	b.ResetTimer()
	for _, tx := range txs {
		pool.AddRemote(tx)
	}
}

// Benchmarks the speed of batched transaction insertion.
func BenchmarkPoolBatchInsert100(b *testing.B)   { benchmarkPoolBatchInsert(b, 100) }
func BenchmarkPoolBatchInsert1000(b *testing.B)  { benchmarkPoolBatchInsert(b, 1000) }
func BenchmarkPoolBatchInsert10000(b *testing.B) { benchmarkPoolBatchInsert(b, 10000) }

func benchmarkPoolBatchInsert(b *testing.B, size int) {
	// Generate a batch of transactions to enqueue into the pool
	pool, key := setupTxPool()
	defer pool.Stop()

	account, _ := deriveSender(transaction(0, 0, key))
	testAddBalance(pool, account, big.NewInt(1000000))

	batches := make([]types.Transactions, b.N)
	for i := 0; i < b.N; i++ {
		batches[i] = make(types.Transactions, size)
		for j := 0; j < size; j++ {
			batches[i][j] = transaction(uint64(size*i+j), 100000, key)
		}
	}
	// Benchmark importing the transactions into the queue
	b.ResetTimer()
	for _, batch := range batches {
		pool.AddRemotes(batch)
	}
}<|MERGE_RESOLUTION|>--- conflicted
+++ resolved
@@ -2051,7 +2051,6 @@
 	}
 }
 
-<<<<<<< HEAD
 // TestDynamicFeeTransactionNotAcceptedWithLowerGasPrice tests that pool didn't accept the transaction which has gasFeeCap lower than baseFee.
 func TestDynamicFeeTransactionNotAcceptedWithLowerGasPrice(t *testing.T) {
 	t.Parallel()
@@ -2299,7 +2298,6 @@
 	assert.True(t, reflect.DeepEqual(txs[6], pool.queue[froms[2]].txs.items[1]))
 	assert.True(t, reflect.DeepEqual(txs[7], pool.queue[froms[2]].txs.items[2]))
 	assert.True(t, reflect.DeepEqual(txs[8], pool.queue[froms[2]].txs.items[3]))
-=======
 // TestFeeDelegatedTransaction checks feeDelegatedValueTransfer logic on tx pool
 // the case when sender = feePayer has been included
 func TestFeeDelegatedTransaction(t *testing.T) {
@@ -2385,7 +2383,6 @@
 	if err := pool.AddRemote(tx5); err != nil {
 		t.Error("expected", "got", err)
 	}
->>>>>>> 911cefcc
 }
 
 func TestTransactionJournalingSortedByTime(t *testing.T) {
