--- conflicted
+++ resolved
@@ -21,10 +21,7 @@
 	"context"
 	"encoding/binary"
 	"errors"
-<<<<<<< HEAD
 	"fmt"
-=======
->>>>>>> 8f4cc842
 	"math/big"
 	"sync/atomic"
 	"time"
