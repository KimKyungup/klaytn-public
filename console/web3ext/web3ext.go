--- conflicted
+++ resolved
@@ -1400,7 +1400,6 @@
 			params: 1
 		}),
 		new web3._extend.Method({
-<<<<<<< HEAD
 			name: 'getBridgePairByAlias',
 			call: 'subbridge_getBridgePairByAlias',
 			params: 1
@@ -1409,7 +1408,6 @@
 			name: 'changeBridgeAlias',
 			call: 'subbridge_changeBridgeAlias',
 			params: 2
-=======
 			name: 'getBridgeOperatorGasLimit',
 			call: 'subbridge_getBridgeOperatorGasLimit',
 			params: 0
@@ -1428,7 +1426,6 @@
 			call: 'subbridge_getChildBridgeContractBalance',
 			params: 1,
 			outputFormatter: web3._extend.formatters.outputBigNumberFormatter
->>>>>>> 58581aa1
 		}),
 	],
     properties: [
